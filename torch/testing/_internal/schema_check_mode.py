import torch
from torch.utils._pytree import tree_flatten, tree_map
from torch.fx.operator_schemas import normalize_function
from torch.testing._internal.jit_utils import clone_inputs
from torch.utils._python_dispatch import TorchDispatchMode
from itertools import combinations
from collections import namedtuple
from copy import deepcopy

# Named Tuples used within SchemaCheckMode
Mutation = namedtuple('Mutation', ['op_name', 'arg_name'])
Aliasing = namedtuple('Aliasing', ['op_name', 'arg_name', 'output_number'])

# This TorchDispatchMode Subclass is used to verify op schemas
# This TorchDispatchMode Scubclass currently:
#  - Records the called ops
#  - Checks for mutations on all inputs
#  - Checks for aliasing on all inputs

class SchemaCheckMode(TorchDispatchMode):
    def __init__(self):
        # Information recorded for testing purposes. For example:
        #  - incorrect schemas
        #  - overly conservative schemas
        self.ops = []
        self.mutated = []
        self.aliasing = []

    def reset_cache(self):
        self.ops.clear()
        self.mutated.clear()
        self.aliasing.clear()

    def display_ops(self):
        print(*self.ops, sep=",")

    def __torch_dispatch__(self, func, types, args=(), kwargs=None):
        def has_mutated(before, after, md):
            if type(before) == torch.Tensor and type(after) == torch.Tensor:
                return not (
                    torch.equal(before, after) and
                    md[0] == after.stride() and
                    md[1] == after.storage()._cdata
                )
            return False

        def has_aliased(lhs, rhs):
            return torch._C._is_alias_of(lhs, rhs) if type(lhs) == torch.Tensor and type(rhs) == torch.Tensor else False

        def is_mutable(arg_alias_pairs):
            for arg in arg_alias_pairs:
                if arg.alias_info is not None and arg.alias_info.is_write:
                    return True
            return False

        def is_aliasing(output_alias_info, arg_alias_pairs):
            if output_alias_info is None:
                return False
            for arg in arg_alias_pairs:
                if arg.alias_info is not None and bool(len(output_alias_info.after_set & arg.alias_info.after_set)):
                    return True
            return False

        def are_args_aliasing(lhs, rhs):
            for lhs_value in lhs:
                for rhs_value in rhs:
                    if (has_aliased(lhs_value, rhs_value)):
                        return True
            return False

        def standardize_name(name):
            return name if name != "self" else "input"

        def unwrap(e):
            if isinstance(e, torch.Tensor) and not type(e) == torch.Tensor:
                try:
                    return e.elem
                except AttributeError as t:
                    return e
            else:
                return e

        def parse_metadata(e):
            if isinstance(e, torch.Tensor):
                if not type(e) == torch.Tensor:
                    try:
                        current = e.elem
                        return (deepcopy(current.stride()), current.storage()._cdata)
                    except AttributeError as t:
                        return e
                else:
                    return (deepcopy(e.stride()), e.storage()._cdata)
            else:
                return e

        self.ops.append(func._schema.name)

        # Clone and process arguments and outputs
        pre_arguments = normalize_function(
            func,
            args,
            kwargs,
            normalize_to_only_use_kwargs=True
        ).kwargs

        c_p_args = dict(zip(pre_arguments.keys(), clone_inputs(pre_arguments.values())))
        cloned_arguments = {name : tree_map(unwrap, tree_flatten(c_p_args.get(name))[0]) for name in c_p_args}
        cloned_metadata = {name : tree_map(parse_metadata, tree_flatten(pre_arguments.get(name))[0]) for name in pre_arguments}

        out = func(*args, **kwargs)

        arguments = {name : tree_map(unwrap, tree_flatten(pre_arguments.get(name))[0]) for name in pre_arguments}
        tuple_out = out if isinstance(out, tuple) else (out, )
        u_out = [tree_map(unwrap, tree_flatten(i)[0]) for i in tuple_out]

        # Construct an aliasing map between op arguments for verifying aliasing pairs
<<<<<<< HEAD
        # between op arguments and op outputs
        arg_alias_pairs_map = {standardize_name(arg.name) : [arg] for arg in func._schema.arguments}

        # Construct an aliasing set for each output for verifying aliasing pairs
        # between op outputs
=======
        # between op arguments and op outputs. This is used to allow cases where two aliasing arguments
        # cause a non-mutable/non-aliasing argument to mutate or alias.
        arg_alias_pairs_map = {arg.name : [arg] for arg in func._schema.arguments}
>>>>>>> 92f700ec
        out_alias_pairs_map = [set() for arg in func._schema.returns]

        # Aliasing between arguments
        for i_arg, j_arg in combinations(func._schema.arguments, 2):
            i_values = arguments.get(standardize_name(i_arg.name))
            j_values = arguments.get(standardize_name(j_arg.name))
            if are_args_aliasing(i_values, j_values):
                arg_alias_pairs_map[standardize_name(i_arg.name)].append(j_arg)
                arg_alias_pairs_map[standardize_name(j_arg.name)].append(i_arg)

        # Process arguments with outputs
        for arg in func._schema.arguments:
            name = standardize_name(arg.name)
            if arguments.get(name) is not None:
                arg_alias_pairs = arg_alias_pairs_map[name]
                before = cloned_arguments.get(name)
                md = cloned_metadata.get(name)
                after = arguments.get(name)
                for v in after:
                    for i in range(len(u_out)):
                        for j in range(len(u_out[i])):
                            if has_aliased(v, u_out[i][j]):
                                if not is_aliasing(func._schema.returns[i].alias_info, arg_alias_pairs):
                                    raise RuntimeError(f'Argument {name} is not defined to alias output but was aliasing')
                                else:
                                    self.aliasing.append(Aliasing(func._schema.name, name, f"output_{i}"))
                                    out_alias_pairs_map[i].add(name)
                if any([has_mutated(i, j, k) for i, j, k in zip(before, after, md)]):
                    if not is_mutable(arg_alias_pairs):
                        raise RuntimeError(f"Argument {name} is not defined as mutable but was mutated")
                    else:
                        self.mutated.append(Mutation(func._schema.name, name))

        # Aliasing between outputs
        for i, j in combinations(range(len(func._schema.returns)), 2):
            if are_args_aliasing(u_out[i], u_out[j]) and not bool(len(out_alias_pairs_map[i] & out_alias_pairs_map[j])):
                raise RuntimeError(f'Outputs {i} and {j} alias unexpectedly')

        return out<|MERGE_RESOLUTION|>--- conflicted
+++ resolved
@@ -54,11 +54,12 @@
             return False
 
         def is_aliasing(output_alias_info, arg_alias_pairs):
-            if output_alias_info is None:
-                return False
             for arg in arg_alias_pairs:
-                if arg.alias_info is not None and bool(len(output_alias_info.after_set & arg.alias_info.after_set)):
-                    return True
+                if arg.alias_info is not None:
+                    if '*' in arg.alias_info.after_set:
+                        return True
+                    elif output_alias_info is not None and bool(len(output_alias_info.after_set & arg.alias_info.after_set)):
+                        return True
             return False
 
         def are_args_aliasing(lhs, rhs):
@@ -114,17 +115,12 @@
         u_out = [tree_map(unwrap, tree_flatten(i)[0]) for i in tuple_out]
 
         # Construct an aliasing map between op arguments for verifying aliasing pairs
-<<<<<<< HEAD
-        # between op arguments and op outputs
+        # between op arguments and op outputs. This is used to allow cases where two aliasing arguments
+        # cause a non-mutable/non-aliasing argument to mutate or alias.
         arg_alias_pairs_map = {standardize_name(arg.name) : [arg] for arg in func._schema.arguments}
 
         # Construct an aliasing set for each output for verifying aliasing pairs
         # between op outputs
-=======
-        # between op arguments and op outputs. This is used to allow cases where two aliasing arguments
-        # cause a non-mutable/non-aliasing argument to mutate or alias.
-        arg_alias_pairs_map = {arg.name : [arg] for arg in func._schema.arguments}
->>>>>>> 92f700ec
         out_alias_pairs_map = [set() for arg in func._schema.returns]
 
         # Aliasing between arguments
