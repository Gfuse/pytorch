--- conflicted
+++ resolved
@@ -5,7 +5,6 @@
 #include <c10/core/SymIntArrayRef.h>
 #include <c10/core/WrapDimMinimal.h>
 #include <c10/core/impl/LocalDispatchKeySet.h>
-#include <c10/core/impl/PyInterpreter.h>
 #include <c10/util/Optional.h>
 #include <c10/util/irange.h>
 
@@ -356,34 +355,6 @@
       false, "Cannot access storage of ", tensorimpl_type_name());
 }
 
-<<<<<<< HEAD
-impl::PyInterpreter* TensorImpl::load_pyobj_interpreter() const {
-  auto interpreter = pyobj_interpreter_.load(std::memory_order_acquire);
-  if (interpreter) {
-    return interpreter;
-  }
-  TORCH_CHECK(
-      false,
-      "cannot access PyObject for Tensor on interpreter ",
-      pyobj_interpreter_.load()->name());
-}
-
-bool TensorImpl::is_contiguous_custom(at::MemoryFormat memory_format) const {
-  if (is_python_dispatch()) {
-    return load_pyobj_interpreter()->is_contiguous(this);
-  }
-  TORCH_CHECK(
-      false,
-      "Tensors of type ",
-      tensorimpl_type_name(),
-      " do not have is_contiguous");
-}
-
-IntArrayRef TensorImpl::sizes_custom() const {
-  TORCH_CHECK(
-      false, "Tensors of type ", tensorimpl_type_name(), " do not have sizes");
-}
-=======
 bool TensorImpl::is_contiguous_custom(at::MemoryFormat memory_format) const {
   if (is_python_dispatch()) {
     auto interpreter = pyobj_interpreter_.load(std::memory_order_acquire);
@@ -406,27 +377,13 @@
   TORCH_CHECK(
       false, "Tensors of type ", tensorimpl_type_name(), " do not have sizes");
 }
->>>>>>> 8d93f6b4
 c10::SymIntArrayRef TensorImpl::sym_sizes_custom() const {
   TORCH_CHECK(
       false,
       "Tensors of type ",
       tensorimpl_type_name(),
       " do not have sym sizes");
-<<<<<<< HEAD
-}
-
-c10::Device TensorImpl::device_custom() const {
-  if (is_python_dispatch()) {
-    return load_pyobj_interpreter()->device(this);
-  }
-  TORCH_CHECK(
-      false, "Tensors of type ", tensorimpl_type_name(), " do not have device");
-}
-
-=======
-}
->>>>>>> 8d93f6b4
+}
 IntArrayRef TensorImpl::strides_custom() const {
   TORCH_CHECK(
       false,
