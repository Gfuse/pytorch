--- conflicted
+++ resolved
@@ -424,6 +424,10 @@
 }
 
 build_xla() {
+  # xla test needs sccache setup.
+  # shellcheck source=./common-build.sh
+  source "$(dirname "${BASH_SOURCE[0]}")/common-build.sh"
+
   XLA_DIR=xla
   USE_CACHE=0
   clone_pytorch_xla
@@ -438,6 +442,10 @@
 }
 
 test_xla() {
+  # xla test needs sccache setup.
+  # shellcheck source=./common-build.sh
+  source "$(dirname "${BASH_SOURCE[0]}")/common-build.sh"
+
   clone_pytorch_xla
   # shellcheck disable=SC1091
   source "./xla/.circleci/common.sh"
@@ -579,20 +587,12 @@
   install_torchdynamo
   build_xla
   test_xla
-<<<<<<< HEAD
-elif [[ $TEST_CONFIG == 'jit_legacy' ]]; then
-=======
 elif [[ "$TEST_CONFIG" == 'jit_legacy' ]]; then
->>>>>>> 558b2be7
   test_python_legacy_jit
 elif [[ "${BUILD_ENVIRONMENT}" == *libtorch* ]]; then
   # TODO: run some C++ tests
   echo "no-op at the moment"
-<<<<<<< HEAD
-elif [[ "${BUILD_ENVIRONMENT}" == *distributed* ]]; then
-=======
 elif [[ "$TEST_CONFIG" == distributed ]]; then
->>>>>>> 558b2be7
   install_torchdynamo
   test_distributed
   # Only run RPC C++ tests on the first shard
