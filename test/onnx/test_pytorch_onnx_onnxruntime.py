--- conflicted
+++ resolved
@@ -123,96 +123,13 @@
     return tensor
 
 
-<<<<<<< HEAD
 def _parameterized_class_attrs_and_values():
     attrs = ("opset_version", "is_script", "keep_initializers_as_inputs")
     input_values = []
     input_values.extend(itertools.product((7, 8), (True, False), (True,)))
     # Valid opset versions are defined in torch/onnx/_constants.py.
     # Versions are intentionally set statically, to not be affected by elsewhere changes.
-    input_values.extend(
-        itertools.product(
-            range(9, 17), (True, False), (True, False)
-=======
-def set_rng_seed(seed):
-    torch.manual_seed(seed)
-    random.seed(seed)
-    np.random.seed(seed)
-
-
-class _TestONNXRuntime:
-    """Abstract base class for test cases.
-
-    Intentionally not a sub-class of unittest.TestCase so that unittest / pytest
-    don't run it directly. unitest.TestCase is mixed in as another base class when
-    creating concrete sub-types. See MakeTestCase().
-    """
-
-    opset_version = -1  # Sub-classes must override
-    keep_initializers_as_inputs = True  # For IR version 3 type export.
-
-    def setUp(self):
-        torch.manual_seed(0)
-        onnxruntime.set_seed(0)
-        if torch.cuda.is_available():
-            torch.cuda.manual_seed_all(0)
-        np.random.seed(seed=0)
-        os.environ["ALLOW_RELEASED_ONNX_OPSET_ONLY"] = "0"
-        self.is_script_test_enabled = True
-
-    # The exported ONNX model may have less inputs than the pytorch model because of const folding.
-    # This mostly happens in unit test, where we widely use torch.size or torch.shape.
-    # So the output is only dependent on the input shape, not value.
-    # remained_onnx_input_idx is used to indicate which pytorch model input idx is remained in ONNX model.
-    def run_test(
-        self,
-        model,
-        input_args,
-        input_kwargs=None,
-        rtol=1e-3,
-        atol=1e-7,
-        do_constant_folding=True,
-        dynamic_axes=None,
-        additional_test_inputs=None,
-        input_names=None,
-        output_names=None,
-        fixed_batch_size=False,
-        training=torch.onnx.TrainingMode.EVAL,
-        remained_onnx_input_idx=None,
-        verbose=False,
-    ):
-        def _run_test(m, remained_onnx_input_idx, flatten=True):
-            return run_model_test(
-                self,
-                m,
-                input_args=input_args,
-                input_kwargs=input_kwargs,
-                rtol=rtol,
-                atol=atol,
-                do_constant_folding=do_constant_folding,
-                dynamic_axes=dynamic_axes,
-                additional_test_inputs=additional_test_inputs,
-                input_names=input_names,
-                output_names=output_names,
-                fixed_batch_size=fixed_batch_size,
-                training=training,
-                remained_onnx_input_idx=remained_onnx_input_idx,
-                flatten=flatten,
-                verbose=verbose,
-            )
-
-        if isinstance(remained_onnx_input_idx, dict):
-            scripting_remained_onnx_input_idx = remained_onnx_input_idx["scripting"]
-            tracing_remained_onnx_input_idx = remained_onnx_input_idx["tracing"]
-        else:
-            scripting_remained_onnx_input_idx = remained_onnx_input_idx
-            tracing_remained_onnx_input_idx = remained_onnx_input_idx
-
-        is_script = isinstance(
-            model, (torch.jit.ScriptModule, torch.jit.ScriptFunction)
->>>>>>> 0c36e2a6
-        )
-    )
+    input_values.extend(itertools.product(range(9, 17), (True, False), (True, False)))
     return {"attrs": attrs, "input_values": input_values}
 
 
