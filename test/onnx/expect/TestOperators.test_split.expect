ir_version: 7
producer_name: "pytorch"
producer_version: "CURRENT_VERSION"
graph {
  node {
<<<<<<< HEAD
    input: "onnx::Split_0"
    output: "1"
=======
    output: "onnx::Split_1"
    name: "Constant_0"
    op_type: "Constant"
    attribute {
      name: "value"
      t {
        dims: 3
        data_type: 7
        raw_data: "\002\000\000\000\000\000\000\000\002\000\000\000\000\000\000\000\002\000\000\000\000\000\000\000"
      }
      type: TENSOR
    }
  }
  node {
    input: "tensor"
    input: "onnx::Split_1"
>>>>>>> 35d4a805
    output: "2"
    output: "3"
    output: "4"
    name: "Split_1"
    op_type: "Split"
    attribute {
      name: "axis"
      i: 1
      type: INT
    }
  }
  name: "torch_jit"
  input {
    name: "onnx::Split_0"
    type {
      tensor_type {
        elem_type: 1
        shape {
          dim {
            dim_value: 2
          }
          dim {
            dim_value: 6
          }
        }
      }
    }
  }
  output {
    name: "2"
    type {
      tensor_type {
        elem_type: 1
        shape {
          dim {
            dim_value: 2
          }
          dim {
            dim_value: 2
          }
        }
      }
    }
  }
  output {
    name: "3"
    type {
      tensor_type {
        elem_type: 1
        shape {
          dim {
            dim_value: 2
          }
          dim {
            dim_value: 2
          }
        }
      }
    }
  }
  output {
    name: "4"
    type {
      tensor_type {
        elem_type: 1
        shape {
          dim {
            dim_value: 2
          }
          dim {
            dim_value: 2
          }
        }
      }
    }
  }
}
opset_import {
  version: 13
}<|MERGE_RESOLUTION|>--- conflicted
+++ resolved
@@ -3,10 +3,6 @@
 producer_version: "CURRENT_VERSION"
 graph {
   node {
-<<<<<<< HEAD
-    input: "onnx::Split_0"
-    output: "1"
-=======
     output: "onnx::Split_1"
     name: "Constant_0"
     op_type: "Constant"
@@ -21,9 +17,8 @@
     }
   }
   node {
-    input: "tensor"
+    input: "onnx::Split_0"
     input: "onnx::Split_1"
->>>>>>> 35d4a805
     output: "2"
     output: "3"
     output: "4"
