# Owner(s): ["oncall: profiler"]
import collections
import gc
import io
import json
import os
import re
import tempfile
import unittest
from dataclasses import dataclass

import torch
import torch.nn as nn
import torch.optim
import torch.utils.data
import torch.utils.data.datapipes as dp
from torch.testing._internal.common_cuda import TEST_MULTIGPU
from torch.testing._internal.common_utils import (
    TestCase, run_tests, TEST_WITH_ASAN, TEST_WITH_ROCM, IS_WINDOWS,
    TEST_WITH_CROSSREF, TemporaryFileName, TemporaryDirectoryName)
from torch.autograd import (_record_function_with_args_enter, _record_function_with_args_exit)
from torch.autograd.profiler import profile as _profile
from torch.autograd.profiler_legacy import profile as _profile_legacy
from torch.profiler import (
    kineto_available, profile, record_function, supported_activities,
    DeviceType, ProfilerAction, ProfilerActivity, ExecutionGraphObserver,
    _utils
)
from torch.testing._internal.common_device_type import skipCUDAVersionIn

try:
    import psutil
    HAS_PSUTIL = True
except ImportError:
    HAS_PSUTIL = False
import pickle


@unittest.skipIf(not HAS_PSUTIL, "Requires psutil to run")
@unittest.skipIf(TEST_WITH_ASAN, "Cannot test with ASAN")
@unittest.skipIf(IS_WINDOWS, "Test is flaky on Windows")
@unittest.skipIf(not torch.cuda.is_available(), "CUDA is required")
class TestProfilerCUDA(TestCase):

    @skipCUDAVersionIn([(11, 5)])  # https://github.com/pytorch/pytorch/issues/69023
    def test_mem_leak(self):
        """Checks that there's no memory leak when using profiler with CUDA
        """
        t = torch.rand(1, 1).cuda()
        p = psutil.Process()
        last_rss = collections.deque(maxlen=5)
        for outer_idx in range(10):
            with _profile(use_cuda=True):
                for _ in range(1024):
                    t = torch.mm(t, t)

            gc.collect()
            torch.cuda.empty_cache()
            last_rss.append(p.memory_info().rss)

        # with CUDA events leaking the increase in memory was ~7 MB between
        # profiler invocations above
        is_increasing = all(
            [last_rss[idx] > last_rss[idx - 1] for idx in range(1, len(last_rss))])
        max_diff = -1
        for idx in range(1, len(last_rss)):
            max_diff = max(max_diff, last_rss[idx] - last_rss[idx - 1])
        self.assertTrue(not (is_increasing and max_diff > 100 * 1024),
                        msg='memory usage is increasing, {}'.format(str(last_rss)))

    def test_custom_module_input_op_ids(self):
        class MyFunc(torch.autograd.Function):
            @staticmethod
            def forward(ctx, x):
                ctx.save_for_backward(x)
                return x

            @staticmethod
            def backward(ctx, gO):
                x, = ctx.saved_tensors
                return x

        def custom_layer(input_ten):
            return MyFunc.apply(input_ten)

        # Only testing that emit_nvtx runs when
        # record_shapes option is enabled.
        with torch.autograd.profiler.emit_nvtx(record_shapes=True) as prof:
            x = torch.randn(10, 10, requires_grad=True)
            y = torch.randn(10, 10, requires_grad=True)
            z = x + y
            s = custom_layer(z)
            q = s.sum()
            q.backward()

class TestRecordFunction(TestCase):
    def _record_function_with_param(self):
        u = torch.randn(3, 4, 5, requires_grad=True)
        with _profile(with_stack=True, use_kineto=kineto_available(), record_shapes=True) as prof:
            with record_function("## TEST 1 ##", "1, 2, 3"):
                rf_handle = _record_function_with_args_enter("## TEST 2 ##", 1, False, 2.5, [u, u], "hello", u)
                _record_function_with_args_exit(rf_handle)
            with record_function("## TEST 3 ##"):
                rf_handle = _record_function_with_args_enter("## TEST 4 ##")
                _record_function_with_args_exit(rf_handle)
        return prof

    def test_record_function(self):
        prof_result = self._record_function_with_param()
        found_test_1 = False
        found_test_2 = False
        found_test_3 = False
        found_test_4 = False
        for e in prof_result.function_events:
            if "## TEST 1 ##" == e.name:
                found_test_1 = True
                self.assertTrue(e.input_shapes == [[]])
            elif "## TEST 2 ##" == e.name:
                found_test_2 = True
                self.assertTrue(e.input_shapes == [[], [], [], [], [], [3, 4, 5]])
            elif "## TEST 3 ##" == e.name:
                found_test_3 = True
                self.assertTrue(e.input_shapes == [])
            elif "## TEST 4 ##" == e.name:
                found_test_4 = True
                self.assertTrue(e.input_shapes == [])
        self.assertTrue(found_test_1)
        self.assertTrue(found_test_2)
        self.assertTrue(found_test_3)
        self.assertTrue(found_test_4)

    def test_datapipe_with_record_function(self):
        with _profile(with_stack=True, use_kineto=kineto_available(), record_shapes=True) as prof:
            input_dp1 = dp.iter.IterableWrapper(range(4))
            input_dp2 = dp.iter.IterableWrapper(range(4, 8))
            input_dp3 = dp.iter.IterableWrapper(range(8, 12))
            output_dp = input_dp1.mux(input_dp2, input_dp3)
            output = list(output_dp)

        has_iter = False
        has_mux = False
        for e in prof.function_events:
            if has_iter and has_mux:
                break

            if not has_iter and e.name == "enumerate(DataPipe)#IterableWrapperIterDataPipe":
                has_iter = True
            if not has_mux and e.name == "enumerate(DataPipe)#MultiplexerIterDataPipe":
                has_mux = True
        self.assertTrue(has_iter)
        self.assertTrue(has_mux)

    def test_datapipe_delegation_with_profiler(self):
        class IDPIterator(torch.utils.data.IterDataPipe):
            def __init__(self):
                self.data = list(range(10))
                self._idx = 0

            def __iter__(self):
                return self

            def __next__(self):
                if self._idx >= 10:
                    self._idx = 0
                    raise StopIteration
                self._idx += 1
                return self.data[self._idx - 1]

            def get_value(self, idx):
                return self.data[idx]

        dp1 = IDPIterator()  # The object itself is an iterator
        self.assertEqual(5, dp1.get_value(5))
        it_dp1 = iter(dp1)  # This creates the 1st iterator
        self.assertEqual(5, it_dp1.get_value(5))  # type: ignore[attr-defined]
        self.assertEqual(list(range(10)), list(it_dp1))

        class IDPDelegator(torch.utils.data.IterDataPipe):
            def __init__(self, datapipe):
                self.datapipe = datapipe

            def __iter__(self):
                return iter(self.datapipe)

        dp2 = IDPDelegator(dp1)
        it_dp2 = iter(dp2)
        self.assertEqual(5, it_dp2.get_value(5))
        self.assertEqual(list(range(10)), list(it_dp2))

    def test_datapipe_with_record_function_fork(self):
        with _profile(with_stack=True, use_kineto=kineto_available(), record_shapes=True) as prof:
            input_dp = dp.iter.IterableWrapper(range(10))
            dp1, dp2, dp3 = input_dp.fork(num_instances=3)
            output1 = list(dp1)
        has_iter = False
        has_child = False
        for e in prof.function_events:
            if has_iter and has_child:
                break

            if not has_iter and e.name == "enumerate(DataPipe)#IterableWrapperIterDataPipe":
                has_iter = True
            if not has_child and e.name == "enumerate(DataPipe)#_ChildDataPipe":
                has_child = True
        self.assertTrue(has_iter)
        self.assertTrue(has_child)


class TestExecutionGraph(TestCase):
    def payload(self, use_cuda=False):
        u = torch.randn(3, 4, 5, requires_grad=True)
        with record_function("## TEST 1 ##", "1, 2, 3"):
            rf_handle = _record_function_with_args_enter("## TEST 2 ##", 1, False, 2.5, [u, u], (u, u), "hello", u)
            x = torch.randn(10, 10, requires_grad=True)
            if use_cuda:
                x = x.cuda()
            y = torch.randn(10, 10, requires_grad=True)
            if use_cuda:
                y = y.cuda()
            z = x + y + x * y + x * y
            z.backward(z)
            if use_cuda:
                z = z.cpu()
            _record_function_with_args_exit(rf_handle)

    def get_execution_graph_root(self, output_file_name):
        nodes = []
        with open(output_file_name, 'r') as f:
            eg_graph = json.load(f)
            assert "nodes" in eg_graph
            nodes = eg_graph["nodes"]
        return nodes

    @unittest.skipIf(not kineto_available(), "Kineto is required")
    def test_execution_graph_with_kineto(self):
        trace_called_num = 0

        def trace_handler(p):
            nonlocal trace_called_num
            trace_called_num += 1

        use_cuda = torch.profiler.ProfilerActivity.CUDA in supported_activities()
        # Create a temp file to save execution graph data.
        fp = tempfile.NamedTemporaryFile('w+t', suffix='.json', delete=False)
        fp.close()
        expected_loop_events = 0
        eg = ExecutionGraphObserver()
        eg.register_callback(fp.name)
        with profile(
            activities=supported_activities(),
            schedule=torch.profiler.schedule(
                skip_first=3,
                wait=1,
                warmup=1,
                active=2),
            on_trace_ready=trace_handler,
        ) as p:
            eg.start()
            for idx in range(10):
                expected_loop_events += 1
                with record_function(f"## LOOP {idx} ##"):
                    self.payload(use_cuda=use_cuda)
                p.step()
            eg.stop()

        eg.unregister_callback()

        assert trace_called_num == 2
        assert fp.name == eg.get_output_file_path()
        nodes = self.get_execution_graph_root(fp.name)
        loop_count = 0
        for n in nodes:
            assert "name" in n
            if "[pytorch|profiler|execution_graph|process]" in n["name"]:
                found_root_node = True
            if n["name"].startswith("## LOOP "):
                loop_count += 1
        assert found_root_node
        assert loop_count == expected_loop_events

    def test_execution_graph_alone(self):
        use_cuda = torch.profiler.ProfilerActivity.CUDA in supported_activities()
        # Create a temp file to save execution graph data.
        fp = tempfile.NamedTemporaryFile('w+t', suffix='.json', delete=False)
        fp.close()
        expected_loop_events = 0

        eg = ExecutionGraphObserver()
        eg.register_callback(fp.name)
        eg.start()
        for idx in range(5):
            expected_loop_events += 1
            with record_function(f"## LOOP {idx} ##"):
                self.payload(use_cuda=use_cuda)
        eg.stop()
        eg.unregister_callback()

        assert fp.name == eg.get_output_file_path()
        nodes = self.get_execution_graph_root(fp.name)
        loop_count = 0
        for n in nodes:
            assert "name" in n
            if "[pytorch|profiler|execution_graph|process]" in n["name"]:
                found_root_node = True
            if n["name"].startswith("## LOOP "):
                loop_count += 1
        assert found_root_node
        assert loop_count == expected_loop_events

    def test_execution_graph_start_stop(self):
        use_cuda = torch.profiler.ProfilerActivity.CUDA in supported_activities()
        # Create a temp file to save execution graph data.
        fp = tempfile.NamedTemporaryFile('w+t', suffix='.json', delete=False)
        fp.close()
        expected_loop_events = 0
        eg = ExecutionGraphObserver()
        eg.register_callback(fp.name)
        for idx in range(10):
            if idx == 3:
                eg.start()
            elif idx == 5:
                eg.stop()
            elif idx == 8:
                eg.start()
            elif idx == 9:
                eg.stop()
                eg.unregister_callback()
            if eg._execution_graph_running:
                expected_loop_events += 1
            with record_function(f"## LOOP {idx} ##"):
                self.payload(use_cuda=use_cuda)

        assert fp.name == eg.get_output_file_path()
        nodes = self.get_execution_graph_root(fp.name)
        loop_count = 0
        for n in nodes:
            assert "name" in n
            if "[pytorch|profiler|execution_graph|process]" in n["name"]:
                found_root_node = True
            if n["name"].startswith("## LOOP "):
                loop_count += 1
        assert found_root_node
        assert loop_count == expected_loop_events

    def test_execution_graph_no_capture(self):
        fp = tempfile.NamedTemporaryFile('w+t', suffix='.json', delete=False)
        fp.close()
        eg = ExecutionGraphObserver()
        eg.register_callback(fp.name)
        eg.unregister_callback()

        assert fp.name == eg.get_output_file_path()
        nodes = self.get_execution_graph_root(fp.name)
        for n in nodes:
            assert "name" in n
            if "[pytorch|profiler|execution_graph|process]" in n["name"]:
                found_root_node = True
        assert found_root_node


class TestProfiler(TestCase):

    @unittest.skipIf(TEST_WITH_CROSSREF, "crossref intercepts calls and changes the callsite.")
    def test_source(self):
        """Checks that source code attribution works for eager, TS and autograd mode
        """
        # avoid automatic inlining
        prev_opt = torch._C._get_graph_executor_optimize()
        torch._C._set_graph_executor_optimize(False)

        @torch.jit.script
        def ts_method_2(x, y):
            return torch.matmul(x, y)

        @torch.jit.script
        def ts_method_1(x, y, z):
            a = x + z
            w = ts_method_2(x, y) + a
            return w.sum()

        class DummyModule(nn.Module):
            def __init__(self):
                super(DummyModule, self).__init__()
                self.conv = torch.nn.Conv2d(3, 2, kernel_size=1, stride=2, padding=3, bias=False)

            def forward(self, x):
                return self.conv(x)

        mod = DummyModule()

        def call_module(x):
            return mod(x)

        with _profile(with_stack=True, use_kineto=kineto_available()) as p:
            x = torch.randn(10, 10, requires_grad=True)
            y = torch.randn(10, 10, requires_grad=True)
            z = x + y
            w = ts_method_1(x, y, z)
            v = 2 * w
            v.backward()
            a = torch.randn(2, 3, 2, 2, requires_grad=True)
            b = call_module(a)
            c = b.sum()
            c.backward()

        for e in p.function_events:
            if "aten::add" in e.name or "AddBackward" in e.name:
                self.assertTrue(any(["test_profiler" in entry for entry in e.stack]))
                self.assertTrue(any([(
                    "test_source" in entry or
                    "ts_method_1" in entry or
                    "ts_method_2" in entry) for entry in e.stack]))

        # TODO: https://github.com/pytorch/kineto/issues/617
        if kineto_available() and not IS_WINDOWS:
            with TemporaryFileName(mode="w+") as fname:
                p.export_chrome_trace(fname)
                with io.open(fname, 'r') as f:
                    events = json.load(f)["traceEvents"]

                def extract(pattern: str):
                    matches = [e for e in events if re.search(pattern, e["name"])]
                    self.assertEqual(len(matches), 1, repr([e["name"] for e in matches]))
                    return matches[0]

                module_event = extract(r"DummyModule_0")
                wrapper_event = extract(r"call_module")
                self.assertEqual(module_event["args"]["Python parent id"], wrapper_event["args"]["Python id"])

        torch._C._set_graph_executor_optimize(prev_opt)

    def payload(self, use_cuda=False):
        x = torch.randn(10, 10)
        if use_cuda:
            x = x.cuda()
        y = torch.randn(10, 10)
        if use_cuda:
            y = y.cuda()
        z = torch.mm(x, y)
        z = z + y
        if use_cuda:
            z = z.cpu()

    @unittest.skipIf(not kineto_available(), "Kineto is required")
    def test_kineto(self):
        use_cuda = torch.profiler.ProfilerActivity.CUDA in supported_activities()
        with _profile(use_cuda=use_cuda, use_kineto=True):
            self.payload(use_cuda=use_cuda)

        # rerun to avoid initial start overhead
        with _profile(use_cuda=use_cuda, use_kineto=True) as p:
            self.payload(use_cuda=use_cuda)
        output = p.key_averages().table(
            sort_by="self_cuda_time_total" if use_cuda else "self_cpu_time_total", row_limit=-1)
        # print(output)
        found_gemm = False
        found_memcpy = False
        found_mm = False
        for e in p.function_events:
            if "aten::mm" in e.name:
                found_mm = True
            if "gemm" in e.name:
                found_gemm = True
            if "Memcpy" in e.name or "memcpy" in e.name:
                found_memcpy = True
        if use_cuda:
            self.assertTrue(found_gemm)
            self.assertTrue(found_memcpy)
        else:
            self.assertTrue(found_mm)
        # p.export_chrome_trace("/tmp/test_trace.json")

    @unittest.skipIf(not kineto_available(), "Kineto is required")
    @unittest.skipIf(not TEST_MULTIGPU, "Multiple GPUs needed")
    @unittest.skipIf(TEST_WITH_ROCM, "Not supported on ROCm")
    def test_kineto_multigpu(self):
        with profile(
            activities=[
                ProfilerActivity.CPU,
                ProfilerActivity.CUDA]) as prof:
            for gpu_id in [0, 1]:
                x = torch.randn(10, 10).cuda(gpu_id)
                y = torch.randn(10, 10).cuda(gpu_id)
                z = x.matmul(y)

        found_gemm_0 = False
        found_gemm_1 = False
        found_cuda = False
        for evt in prof.events():
            if "gemm" in evt.name.lower() and evt.device_type == DeviceType.CUDA:
                if evt.device_index == 0:
                    found_gemm_0 = True
                elif evt.device_index == 1:
                    found_gemm_1 = True
            if "cuda" in evt.name.lower() and evt.device_type == DeviceType.CPU:
                found_cuda = True

        self.assertTrue(found_gemm_0)
        self.assertTrue(found_gemm_1)
        self.assertTrue(found_cuda)

    def test_memory_profiler(self):
        def run_profiler(tensor_creation_fn):
            # collecting allocs / deallocs
            with _profile(profile_memory=True, record_shapes=True, use_kineto=kineto_available()) as prof:
                x = None
                with record_function("test_user_scope_alloc"):
                    x = tensor_creation_fn()
                with record_function("test_user_scope_dealloc"):
                    del x
            return prof.key_averages(group_by_input_shape=True)

        def check_metrics(stats, metric, allocs=None, deallocs=None):
            stat_metrics = {}
            for stat in stats:
                stat_metrics[stat.key] = getattr(stat, metric)
            if allocs is not None:
                for alloc_fn in allocs:
                    self.assertTrue(alloc_fn in stat_metrics)
                    self.assertTrue(stat_metrics[alloc_fn] > 0)
            if deallocs is not None:
                for dealloc_fn in deallocs:
                    self.assertTrue(dealloc_fn in stat_metrics)
                    self.assertTrue(stat_metrics[dealloc_fn] < 0)

        def create_cpu_tensor():
            return torch.rand(10, 10)

        def create_cuda_tensor():
            return torch.rand(10, 10).cuda()

        def create_mkldnn_tensor():
            return torch.rand(10, 10, dtype=torch.float32).to_mkldnn()

        stats = run_profiler(create_cpu_tensor)
        check_metrics(
            stats,
            "cpu_memory_usage",
            allocs=[
                "aten::empty",
                "aten::rand",
                "test_user_scope_alloc",
            ],
            deallocs=[
                "test_user_scope_dealloc",
            ]
        )

        if kineto_available():
            with TemporaryFileName(mode="w+") as fname:
                with profile(profile_memory=True) as prof:
                    x = None
                    with record_function("test_user_scope_alloc"):
                        x = create_cpu_tensor()
                    with record_function("test_user_scope_dealloc"):
                        del x
                prof.export_chrome_trace(fname)
                with io.open(fname, 'r') as f:
                    trace = json.load(f)
                    assert "traceEvents" in trace
                    events = trace["traceEvents"]
                    found_memory_events = False
                    for evt in events:
                        assert "name" in evt
                        if evt["name"] == "[memory]":
                            found_memory_events = True
                            assert "args" in evt
                            assert "Addr" in evt["args"]
                            assert "Device Type" in evt["args"]
                            assert "Device Id" in evt["args"]
                            assert "Bytes" in evt["args"]

                            # Memory should be an instantaneous event.
                            assert "dur" not in evt["args"]
                            assert "cat" not in evt["args"]
                    assert found_memory_events

        if torch.cuda.is_available():
            create_cuda_tensor()
            stats = run_profiler(create_cuda_tensor)
            check_metrics(
                stats,
                "cuda_memory_usage",
                allocs=[
                    "test_user_scope_alloc",
                    "aten::to",
                    "aten::empty_strided",
                ],
                deallocs=[
                    "test_user_scope_dealloc",
                ]
            )
            check_metrics(
                stats,
                "cpu_memory_usage",
                allocs=[
                    "aten::rand",
                    "aten::empty",
                ]
            )

        if torch._C.has_mkldnn:
            create_mkldnn_tensor()
            stats = run_profiler(create_mkldnn_tensor)
            check_metrics(
                stats,
                "cpu_memory_usage",
                allocs=[
                    "test_user_scope_alloc",
                    "aten::rand",
                    "aten::empty",
                    "aten::to_mkldnn",
                ],
                deallocs=[
                    "test_user_scope_dealloc",
                ]
            )

        # check top-level memory events
        with _profile(profile_memory=True, use_kineto=kineto_available()) as prof:
            x = torch.rand(10, 10)
            del x
            if torch.cuda.is_available():
                y = torch.rand(10, 10).cuda()
                del y
            gc.collect()
        stats = prof.key_averages(group_by_input_shape=True)
        check_metrics(
            stats,
            "cpu_memory_usage",
            allocs=[
                "aten::rand",
                "aten::empty"
            ],
            deallocs=[
                "[memory]"
            ]
        )
        if torch.cuda.is_available():
            check_metrics(
                stats,
                "cuda_memory_usage",
                deallocs=[
                    "[memory]"
                ]
            )

    @unittest.skipIf(not kineto_available(), "Kineto is required")
    def test_module_hierarchy(self):
        class A(nn.Module):
            def __init__(self):
                super(A, self).__init__()

            def my_new_method(self, x):
                return x * 3

            def forward_impl_(self, x, y):
                return self.my_new_method(x) + y

            def forward(self, x, y):
                y = y - 2
                return self.forward_impl_(x, y)

        class B(nn.Module):
            def __init__(self):
                super(B, self).__init__()

            def forward(self, x):
                return x + 2

        class C(nn.Module):
            def __init__(self):
                super(C, self).__init__()
                self.A0 = A()
                self.B0 = B()

            def call_b(self, x):
                return self.B0.forward(x)

            def forward(self, x, y):
                return self.A0.forward(x, y) + self.call_b(x)

        model = C()
        model = torch.jit.script(model)
        input_a = torch.rand(128, 128)
        input_b = torch.rand(128, 128)
        op_to_module_hierarchy = {}
        op_to_module_hierarchy["aten::sub"] = ["TOP(C)::forward.A0(A)::forward."]
        op_to_module_hierarchy["aten::mul"] = [
            "TOP(C)::forward.A0(A)::forward.SELF(A)::forward_impl_.SELF(A)::my_new_method."]
        op_to_module_hierarchy["aten::add"] = [
            "TOP(C)::forward.A0(A)::forward.SELF(A)::forward_impl_.",
            "TOP(C)::forward.SELF(C)::call_b.B0(B)::forward.", "TOP(C)::forward."]
        with TemporaryFileName(mode="w+") as fname:
            with profile(activities=[torch.profiler.ProfilerActivity.CPU], with_modules=True,) as prof:
                model(input_a, input_b)
            prof.export_chrome_trace(fname)
            with io.open(fname, 'r') as f:
                trace = json.load(f)
                assert "traceEvents" in trace
                events = trace["traceEvents"]
                found_memory_events = False
                for evt in events:
                    assert "name" in evt
                    if "args" in evt:
                        op_name = evt["name"]
                        if "Module Hierarchy" in evt["args"]:
                            hierarchy = evt["args"]["Module Hierarchy"]
                            if op_name in op_to_module_hierarchy:
                                assert hierarchy in op_to_module_hierarchy[op_name]

    def test_high_level_trace(self):
        """Checks that python side high level events are recorded.
        """
        class RepeatedDataset(torch.utils.data.Dataset):
            def __init__(self, N, D_in, D_out):
                self.N = N
                self.x = torch.randn(N, D_in)
                self.y = torch.randn(N, D_out)

            def __len__(self):
                return self.N

            def __getitem__(self, idx):
                return self.x, self.y

        class TwoLayerNet(torch.nn.Module):
            def __init__(self, D_in, H, D_out):
                super(TwoLayerNet, self).__init__()
                self.linear1 = torch.nn.Linear(D_in, H)
                self.linear2 = torch.nn.Linear(H, D_out)

            def forward(self, x):
                h_relu = self.linear1(x).clamp(min=0)
                y_pred = self.linear2(h_relu)
                return y_pred

        class CustomSGD(torch.optim.SGD):
            def __init__(self, *args, **kwargs):
                super(CustomSGD, self).__init__(*args, **kwargs)

        def train():
            for _, data in enumerate(dataloader):
                x, y = data[0], data[1]
                y_pred = model(x)
                loss = criterion(y_pred, y)
                optimizer.zero_grad()
                loss.backward()
                optimizer.step()

        N, D_in, H, D_out = 8, 10, 5, 2
        model = TwoLayerNet(D_in, H, D_out)
        criterion = torch.nn.MSELoss(reduction='sum')
        optimizer = torch.optim.SGD(model.parameters(), lr=1e-4)
        ds = RepeatedDataset(N, D_in, D_out)
        dataloader = torch.utils.data.DataLoader(ds, batch_size=1)

        try:
            train()
        except Exception:
            self.assertTrue(False, "Expected no exception without profiling.")

        # Create multiple instances, expect each func is hooked only one time.
        # Nested wrappers(repeated patching) will make following test fail.
        optimizer_duplicate = torch.optim.SGD(model.parameters(), lr=1e-4)
        dataloader_duplicate = torch.utils.data.DataLoader(ds, batch_size=1)

        def judge(expected_event_count, prof):
            actual_event_count = {}
            for e in prof.function_events:
                if "#" in e.name:
                    key = e.name
                    if key in expected_event_count.keys():
                        actual_event_count[key] = actual_event_count.setdefault(key, 0) + 1
            for key, count in expected_event_count.items():
                self.assertTrue((key in actual_event_count.keys()) and (count == actual_event_count[key]))

        with _profile(use_kineto=kineto_available()) as prof:
            train()
        expected_event_count = {
            # "+1" because the final iteration will enter __next__ but skip the loop body.
            "enumerate(DataLoader)#_SingleProcessDataLoaderIter.__next__": (N + 1),
            "Optimizer.step#SGD.step": N,
            "Optimizer.zero_grad#SGD.zero_grad": N
        }
        judge(expected_event_count, prof)

        # Test on pickle/unpickle. Expect to work in multi-processing.
        optimizer = pickle.loads(pickle.dumps(optimizer))
        with _profile(use_kineto=kineto_available()) as prof:
            train()
        judge(expected_event_count, prof)

        # Test on customized optimizer.
        optimizer = CustomSGD(model.parameters(), lr=1e-4)
        with _profile(use_kineto=kineto_available()) as prof:
            train()
        expected_event_count = {
            "enumerate(DataLoader)#_SingleProcessDataLoaderIter.__next__": (N + 1),
            "Optimizer.step#CustomSGD.step": N,
            "Optimizer.zero_grad#CustomSGD.zero_grad": N
        }
        judge(expected_event_count, prof)

    def test_flops(self):
        model = torch.nn.Sequential(
            nn.Conv2d(16, 33, 18),
            nn.ReLU(),
            nn.Linear(243, 243),
            nn.ReLU(),
        )
        inputs = torch.randn(40, 16, 18, 260)
        with _profile(record_shapes=True, with_flops=True, use_kineto=kineto_available()) as prof:
            model(inputs)
        profiler_output = prof.key_averages(group_by_input_shape=True).table(sort_by="cpu_time_total", row_limit=10)
        self.assertIn("Total MFLOPs", profiler_output)
        if not (kineto_available() and torch.cuda.is_available()):
            return

        with profile(activities=[
                torch.profiler.ProfilerActivity.CPU,
                torch.profiler.ProfilerActivity.CUDA],
                record_shapes=True,
                with_flops=True,
        ) as kineto_profiler:
            model(inputs)
        profiler_output = kineto_profiler.key_averages().table(
            sort_by="self_cuda_time_total", row_limit=-1)
        self.assertIn("Total MFLOPs", profiler_output)

    def test_kineto_profiler_api(self):
        called_num = [0]

        use_cuda = torch.profiler.ProfilerActivity.CUDA in supported_activities()
        with profile(activities=supported_activities()):
            self.payload(use_cuda=use_cuda)

        def trace_handler(p):
            output = p.key_averages().table(
                sort_by="self_cuda_time_total" if use_cuda else "self_cpu_time_total", row_limit=-1)
            # print(output)
            # p.export_chrome_trace("/tmp/test_trace_" + str(called_num[0]) + ".json")
            called_num[0] += 1

        with profile(
            activities=supported_activities(),
            schedule=torch.profiler.schedule(
                wait=1,
                warmup=1,
                active=2),
            on_trace_ready=trace_handler
        ) as p:
            for idx in range(8):
                self.payload(use_cuda=use_cuda)
                p.step()

        self.assertEqual(called_num[0], 2)

        # case without schedule
        with profile(
            activities=supported_activities()
        ) as p:
            self.payload(use_cuda=use_cuda)
            self.payload(use_cuda=use_cuda)
        output = p.key_averages().table(
            sort_by="self_cuda_time_total" if use_cuda else "self_cpu_time_total", row_limit=-1)
        # print(output)

        test_schedule = torch.profiler.schedule(
            skip_first=2,
            wait=1,
            warmup=1,
            active=2,
            repeat=2)
        test_schedule_expected_outputs = [
            ProfilerAction.NONE,
            ProfilerAction.NONE,
            ProfilerAction.NONE,
            ProfilerAction.WARMUP,
            ProfilerAction.RECORD,
            ProfilerAction.RECORD_AND_SAVE,
            ProfilerAction.NONE,
            ProfilerAction.WARMUP,
            ProfilerAction.RECORD,
            ProfilerAction.RECORD_AND_SAVE,
            ProfilerAction.NONE,
            ProfilerAction.NONE,
            ProfilerAction.NONE,
            ProfilerAction.NONE,
        ]
        for step in range(len(test_schedule_expected_outputs)):
            self.assertEqual(test_schedule(step), test_schedule_expected_outputs[step])

    def test_export_stacks(self):
        with _profile(with_stack=True, use_kineto=kineto_available()) as p:
            x = torch.randn(10, 10)
            y = torch.randn(10, 10)
            z = torch.mm(x, y)
            z = z + y

        with TemporaryFileName(mode="w+") as fname:
            p.export_stacks(fname)
            with io.open(fname, 'r') as f:
                lines = f.readlines()
            assert len(lines) > 0, "Empty stacks file"
            for line in lines:
                is_int = False
                try:
                    assert int(line.split(" ")[-1]) > 0, "Invalid stacks record"
                    is_int = True
                except ValueError:
                    pass
                assert is_int, "Invalid stacks record"

    @unittest.skipIf(not kineto_available(), "Kineto is required")
    @unittest.skipIf(IS_WINDOWS, "Test is flaky on Windows")
    def test_tensorboard_trace_handler(self):
        use_cuda = torch.profiler.ProfilerActivity.CUDA in supported_activities()
        with _profile(use_cuda=use_cuda, use_kineto=True):
            self.payload(use_cuda=use_cuda)

        with TemporaryDirectoryName() as dname:
            with profile(
                activities=[
                    torch.profiler.ProfilerActivity.CPU
                ] + ([
                    torch.profiler.ProfilerActivity.CUDA
                ] if use_cuda else []),
                schedule=torch.profiler.schedule(
                    wait=1,
                    warmup=1,
                    active=2,
                    repeat=3),
                on_trace_ready=torch.profiler.tensorboard_trace_handler(dname)
            ) as p:
                for _ in range(18):
                    self.payload(use_cuda=use_cuda)
                    p.step()

            self.assertTrue(os.path.exists(dname))
            file_num = 0
            for file_name in os.listdir(dname):
                parts = file_name.split('.')
                self.assertTrue(len(parts) > 4)
                self.assertTrue(parts[-4].isdigit() and int(parts[-4]) > 0, "Wrong tracing file name pattern")
                self.assertEqual(parts[-3:], ['pt', 'trace', 'json'])
                file_num += 1
            self.assertEqual(file_num, 3)

        # test case for gzip file format
        with TemporaryDirectoryName() as dname:
            p = profile(
                activities=[
                    torch.profiler.ProfilerActivity.CPU
                ] + ([
                    torch.profiler.ProfilerActivity.CUDA
                ] if use_cuda else []),
                schedule=torch.profiler.schedule(
                    wait=1,
                    warmup=1,
                    active=2,
                    repeat=3),
                on_trace_ready=torch.profiler.tensorboard_trace_handler(dname, use_gzip=True)
            )
            p.start()
            for _ in range(18):
                self.payload(use_cuda=use_cuda)
                p.step()
            p.stop()

            self.assertTrue(os.path.exists(dname))
            file_num = 0
            for file_name in os.listdir(dname):
                parts = file_name.split('.')
                self.assertTrue(len(parts) > 4)
                self.assertTrue(parts[-5].isdigit() and int(parts[-5]) > 0, "Wrong tracing file name pattern")
                self.assertEqual(parts[-4:], ['pt', 'trace', 'json', 'gz'])
                file_num += 1
            self.assertEqual(file_num, 3)

    @unittest.skipIf(not kineto_available(), "Kineto is required")
    def test_profiler_metadata(self):
        t1, t2 = torch.ones(1), torch.ones(1)
        with profile() as prof:
            torch.add(t1, t2)
            prof.add_metadata("test_key1", "test_value1")
            prof.add_metadata_json("test_key2", "[1,2,3]")

        with TemporaryFileName(mode="w+") as fname:
            prof.export_chrome_trace(fname)
            with io.open(fname, 'r') as f:
                trace = json.load(f)
                assert "test_key1" in trace
                assert trace["test_key1"] == "test_value1"
                assert "test_key2" in trace
                assert trace["test_key2"] == [1, 2, 3]

    def _test_profiler_tracing(self, use_kineto):
        with _profile(use_kineto=use_kineto) as prof:
            t1, t2 = torch.ones(1), torch.ones(1)
            torch.add(t1, t2)

        with TemporaryFileName(mode="w+") as fname:
            prof.export_chrome_trace(fname)
            # read the trace and expect valid json
            # if the JSON generated by export_chrome_trace is not valid, this will throw and fail the test.
            with io.open(fname, 'r') as f:
                json.load(f)

        # test empty trace
        with _profile(use_kineto=use_kineto) as prof:
            pass
        # saving an empty trace
        with TemporaryFileName(mode="w+") as fname:
            prof.export_chrome_trace(fname)

        # Same test but for cuda.
        use_cuda = torch.profiler.ProfilerActivity.CUDA in supported_activities()
        if not use_cuda:
            return

        device = torch.device("cuda:0")
        with _profile(use_cuda=True, use_kineto=use_kineto) as prof:
            t1, t2 = torch.ones(1, device=device), torch.ones(1, device=device)
            torch.add(t1, t2)

        with TemporaryFileName(mode="w+") as fname:
            prof.export_chrome_trace(fname)
            # Now validate the json
            with io.open(fname, 'r') as f:
                json.load(f)

    def test_profiler_tracing(self):
        self._test_profiler_tracing(False)
        if kineto_available():
            self._test_profiler_tracing(True)

    @unittest.skip("Disable forward->backward link to workaround profiler crash")
    def test_profiler_fwd_bwd_link(self):
        with _profile(use_kineto=True) as prof:
            t1, t2 = torch.ones(1, requires_grad=True), torch.ones(1, requires_grad=True)
            z = torch.add(t1, t2)
            y = torch.ones(1)
            loss = torch.nn.functional.binary_cross_entropy_with_logits(z, y)
            loss.backward()
        with TemporaryFileName(mode="w+") as fname:
            prof.export_chrome_trace(fname)
            with io.open(fname, 'r') as f:
                j = json.load(f)
                events = j["traceEvents"]
                ts_to_name = {}
                flow_s_to_ts = {}
                flow_f_to_ts = {}
                for e in events:
                    if e["ph"] == "X":
                        ts_to_name[e["ts"]] = e["name"]
                    if "cat" in e and "name" in e and e["cat"] == "forward_backward" and e["name"] == "fwd_bwd":
                        if e["ph"] == "s":
                            flow_s_to_ts[e["id"]] = e["ts"]
                        elif e["ph"] == "f":
                            flow_f_to_ts[e["id"]] = e["ts"]
                self.assertTrue(len(flow_s_to_ts) == 2)
                self.assertTrue(len(flow_f_to_ts) == 2)
                self.assertTrue(1 in flow_s_to_ts.keys())
                self.assertTrue(1 in flow_f_to_ts.keys())
                self.assertTrue(2 in flow_s_to_ts.keys())
                self.assertTrue(2 in flow_f_to_ts.keys())
                s_ts_1 = flow_s_to_ts[1]
                f_ts_1 = flow_f_to_ts[1]
                s_ts_2 = flow_s_to_ts[2]
                f_ts_2 = flow_f_to_ts[2]
                self.assertTrue(all([ts in ts_to_name.keys() for ts in [s_ts_1, f_ts_1, s_ts_2, f_ts_2]]))
                self.assertTrue(ts_to_name[s_ts_1] == "aten::binary_cross_entropy_with_logits")
                self.assertTrue(ts_to_name[s_ts_2] == "aten::add")

    def test_profiler_type(self):
        profiler_type = torch._C._autograd._profiler_type
        ActiveProfilerType = torch._C._autograd.ActiveProfilerType
        self.assertEqual(profiler_type(), ActiveProfilerType.NONE)

        # Autograd profiler
        with _profile_legacy():
            self.assertEqual(profiler_type(), ActiveProfilerType.LEGACY)

        # Kineto profiler
        with profile():
            self.assertEqual(profiler_type(), ActiveProfilerType.KINETO)

    def test_profiler_correlation_id(self):
        '''
        We expect the correlation_id to be unique across multiple invokation of the profiler,
        So we will reuse id_uniqueness_set.
        '''
        id_uniqueness_set = set()
        model = torch.nn.Sequential(
            nn.Conv2d(16, 33, 18),
            nn.ReLU(),
            nn.Linear(243, 243),
            nn.ReLU(),
        )
        inputs = torch.randn(40, 16, 18, 260)
        uint32_max = 2**32 - 1
        for i in range(5):
            with profile() as prof:
                model(inputs)
            for event in prof.profiler.kineto_results.events():
                corr_id = event.correlation_id()
                if (corr_id):
                    self.assertTrue(corr_id not in id_uniqueness_set)
                    id_uniqueness_set.add(corr_id)
                    self.assertTrue(corr_id < uint32_max)

    def test_extra_fields(self):
        with profile(with_stack=True, profile_memory=True) as p:
            _ = torch.ones((1,))

        def find_ones(nodes):
            for n in nodes:
                if n.name() == "aten::ones":
                    return n
                result = find_ones(n.children)
                if result:
                    return result

        node = find_ones(p.profiler.kineto_results.experimental_event_tree())
        self.assertIsNotNone(node)

        self.assertIsInstance(
            node.extra_fields,
            torch._C._autograd._ExtraFields_TorchOp)

        self.assertIsInstance(
            node.parent.extra_fields,
            torch._C._autograd._ExtraFields_PyCCall)

        self.assertEqual(node.children[0].name(), "aten::empty")
        self.assertEqual(node.children[0].children[0].name(), "[memory]")
        self.assertIsInstance(
            node.children[0].children[0].extra_fields,
            torch._C._autograd._ExtraFields_Allocation)


class TestExperimentalUtils(TestCase):

    @staticmethod
    def generate_mock_profile():

        @dataclass(frozen=True)
        class MockKinetoEvent():
            _name: str
            _start_us: int
            _duration_us: int
            _linked_correlation_id: int
            _device_type: DeviceType

            def name(self) -> str:
                return self._name

            def start_us(self) -> int:
                return self._start_us

            def duration_us(self) -> int:
                return self._duration_us

            def linked_correlation_id(self) -> int:
                return self._linked_correlation_id

            def device_type(self) -> DeviceType:
                return self._device_type

        @dataclass(frozen=True)
        class MockProfilerEvent():
            _name: str
            id: int
            start_time_ns: int
            duration_time_ns: int
            children = []
            parent = None

            @property
            def end_time_ns(self):
                return self.start_time_ns + self.duration_time_ns

            def name(self) -> str:
                return self._name

        cuda_events = [
            MockKinetoEvent("cudaLaunchKernel", 400, 100, 1, DeviceType.CPU),
            MockKinetoEvent("cudaLaunchKernel", 500, 100, 2, DeviceType.CPU),
            MockKinetoEvent("cudaLaunchKernel", 600, 100, 3, DeviceType.CPU),
            MockKinetoEvent("GPU", 700, 100, 1, DeviceType.CUDA),
            MockKinetoEvent("GPU", 800, 100, 2, DeviceType.CUDA),
            MockKinetoEvent("GPU", 900, 100, 3, DeviceType.CUDA)
        ]

        cpu_events = [
            MockProfilerEvent("CPU", 1, 0, 100000),
            MockProfilerEvent("CPU", 2, 100001, 100000),
            MockProfilerEvent("CPU", 3, 200001, 100000),
            MockProfilerEvent("CPU", 4, 300001, 100000),
            MockProfilerEvent("CPU", 5, 400001, 100000),
            MockProfilerEvent("CPU", 6, 500001, 100000),
            MockProfilerEvent("CPU", 7, 600001, 100000),
            MockProfilerEvent("CPU", 8, 700001, 100000),
            MockProfilerEvent("CPU", 9, 800001, 100000),
            MockProfilerEvent("CPU", 10, 900001, 100000),
            MockProfilerEvent("CPU", 11, 1000001, 100000),
        ]

        profiler = unittest.mock.Mock()
        profiler.kineto_results = unittest.mock.Mock()
        profiler.kineto_results.events = unittest.mock.Mock(
            return_value=cuda_events)
        profiler.kineto_results.experimental_event_tree = unittest.mock.Mock(
            return_value=cpu_events)
        return profiler

    def test_utils_compute_self_time(self):
        with profile() as prof:
            t1, t2 = torch.ones(1, requires_grad=True), torch.ones(
                1, requires_grad=True)
            z = torch.add(t1, t2)
            y = torch.ones(1)
            loss = torch.nn.functional.binary_cross_entropy_with_logits(z, y)
            loss.backward()
        basic_eval = _utils.BasicEvaluation(prof.profiler)
        metrics = basic_eval.metrics
        self.assertTrue(len(metrics) > 0)
        for event_key, event_metrics in metrics.items():
            self.assertEqual(
                event_metrics.self_time_ns,
                event_key.event.duration_time_ns - sum([
                    child.duration_time_ns
                    for child in event_key.event.children
                ]))

<<<<<<< HEAD
    def test_utils_compute_queue_depth(self):

        def format_queue_depth(queue_depth_list, events):
            res = ""
            for data, event in zip(queue_depth_list, events):
                res += f"{data.queue_depth} [{event.name()}]\n"
            return res

        # We have to use Mock because time series data is too flakey to test
        profiler = self.generate_mock_profile()
        basic_evaluation = _utils.BasicEvaluation(profiler)
        self.assertExpectedInline(
            format_queue_depth(basic_evaluation.queue_depth_list,
                               basic_evaluation.cuda_events), """\
1 [cudaLaunchKernel]
2 [cudaLaunchKernel]
3 [cudaLaunchKernel]
2 [GPU]
1 [GPU]
0 [GPU]
""")
        self.assertExpectedInline(
            format_queue_depth([
                basic_evaluation.metrics[k]
                for k in basic_evaluation.event_keys
            ], basic_evaluation.events), """\
0 [CPU]
0 [CPU]
0 [CPU]
0 [CPU]
1 [CPU]
2 [CPU]
3 [CPU]
2 [CPU]
1 [CPU]
0 [CPU]
0 [CPU]
""")
=======
    def test_utils_compute_queue_depth_list(self):
        profiler = self.generate_mock_profile()
        basic_eval = _utils.BasicEvaluation(profiler)
        golden_queue_depth_list = [1, 2, 3, 2, 1, 0]
        for observed, golden in zip(basic_eval.compute_queue_depth(),
                                    golden_queue_depth_list):
            self.assertEqual(observed.queue_depth, golden)
>>>>>>> d510dd7d

    def test_utils_compute_queue_depth_when_no_cuda_events(self):
        # For traces with only cpu events, we expect empty queue depth list
        x = torch.ones((1024, 1024))
        with profile() as prof:
            for _ in range(5):
                x = x @ x
        basic_evaluation = _utils.BasicEvaluation(prof.profiler)
        self.assertFalse(basic_evaluation.compute_queue_depth())


if __name__ == '__main__':
    run_tests()<|MERGE_RESOLUTION|>--- conflicted
+++ resolved
@@ -1234,7 +1234,6 @@
                     for child in event_key.event.children
                 ]))
 
-<<<<<<< HEAD
     def test_utils_compute_queue_depth(self):
 
         def format_queue_depth(queue_depth_list, events):
@@ -1273,15 +1272,6 @@
 0 [CPU]
 0 [CPU]
 """)
-=======
-    def test_utils_compute_queue_depth_list(self):
-        profiler = self.generate_mock_profile()
-        basic_eval = _utils.BasicEvaluation(profiler)
-        golden_queue_depth_list = [1, 2, 3, 2, 1, 0]
-        for observed, golden in zip(basic_eval.compute_queue_depth(),
-                                    golden_queue_depth_list):
-            self.assertEqual(observed.queue_depth, golden)
->>>>>>> d510dd7d
 
     def test_utils_compute_queue_depth_when_no_cuda_events(self):
         # For traces with only cpu events, we expect empty queue depth list
