# Owner(s): ["oncall: profiler"]
import collections
import gc
import io
import json
import os
import re
import tempfile
import unittest
from dataclasses import dataclass

import torch
import torch.nn as nn
import torch.optim
import torch.utils.data
import torch.utils.data.datapipes as dp
from torch.testing._internal.common_cuda import TEST_MULTIGPU
from torch.testing._internal.common_utils import (
    TestCase, run_tests, TEST_WITH_ASAN, TEST_WITH_ROCM, IS_WINDOWS,
    TEST_WITH_CROSSREF, TemporaryFileName, TemporaryDirectoryName)
from torch.autograd import (_record_function_with_args_enter, _record_function_with_args_exit)
from torch.autograd.profiler import profile as _profile
from torch.autograd.profiler_legacy import profile as _profile_legacy
from torch.profiler import (
    kineto_available, profile, record_function, supported_activities,
    DeviceType, ProfilerAction, ProfilerActivity, ExecutionGraphObserver,
    _utils
)
from torch.testing._internal.common_device_type import skipCUDAVersionIn

try:
    import psutil
    HAS_PSUTIL = True
except ImportError:
    HAS_PSUTIL = False
import pickle


@unittest.skipIf(not HAS_PSUTIL, "Requires psutil to run")
@unittest.skipIf(TEST_WITH_ASAN, "Cannot test with ASAN")
@unittest.skipIf(IS_WINDOWS, "Test is flaky on Windows")
@unittest.skipIf(not torch.cuda.is_available(), "CUDA is required")
class TestProfilerCUDA(TestCase):

    @skipCUDAVersionIn([(11, 5)])  # https://github.com/pytorch/pytorch/issues/69023
    def test_mem_leak(self):
        """Checks that there's no memory leak when using profiler with CUDA
        """
        t = torch.rand(1, 1).cuda()
        p = psutil.Process()
        last_rss = collections.deque(maxlen=5)
        for outer_idx in range(10):
            with _profile(use_cuda=True):
                for _ in range(1024):
                    t = torch.mm(t, t)

            gc.collect()
            torch.cuda.empty_cache()
            last_rss.append(p.memory_info().rss)

        # with CUDA events leaking the increase in memory was ~7 MB between
        # profiler invocations above
        is_increasing = all(
            [last_rss[idx] > last_rss[idx - 1] for idx in range(1, len(last_rss))])
        max_diff = -1
        for idx in range(1, len(last_rss)):
            max_diff = max(max_diff, last_rss[idx] - last_rss[idx - 1])
        self.assertTrue(not (is_increasing and max_diff > 100 * 1024),
                        msg='memory usage is increasing, {}'.format(str(last_rss)))

    def test_custom_module_input_op_ids(self):
        class MyFunc(torch.autograd.Function):
            @staticmethod
            def forward(ctx, x):
                ctx.save_for_backward(x)
                return x

            @staticmethod
            def backward(ctx, gO):
                x, = ctx.saved_tensors
                return x

        def custom_layer(input_ten):
            return MyFunc.apply(input_ten)

        # Only testing that emit_nvtx runs when
        # record_shapes option is enabled.
        with torch.autograd.profiler.emit_nvtx(record_shapes=True) as prof:
            x = torch.randn(10, 10, requires_grad=True)
            y = torch.randn(10, 10, requires_grad=True)
            z = x + y
            s = custom_layer(z)
            q = s.sum()
            q.backward()

class TestRecordFunction(TestCase):
    def _record_function_with_param(self):
        u = torch.randn(3, 4, 5, requires_grad=True)
        with _profile(with_stack=True, use_kineto=kineto_available(), record_shapes=True) as prof:
            with record_function("## TEST 1 ##", "1, 2, 3"):
                rf_handle = _record_function_with_args_enter("## TEST 2 ##", 1, False, 2.5, [u, u], "hello", u)
                _record_function_with_args_exit(rf_handle)
            with record_function("## TEST 3 ##"):
                rf_handle = _record_function_with_args_enter("## TEST 4 ##")
                _record_function_with_args_exit(rf_handle)
        return prof

    def test_record_function(self):
        prof_result = self._record_function_with_param()
        found_test_1 = False
        found_test_2 = False
        found_test_3 = False
        found_test_4 = False
        for e in prof_result.function_events:
            if "## TEST 1 ##" == e.name:
                found_test_1 = True
                self.assertTrue(e.input_shapes == [[]])
            elif "## TEST 2 ##" == e.name:
                found_test_2 = True
                self.assertTrue(e.input_shapes == [[], [], [], [], [], [3, 4, 5]])
            elif "## TEST 3 ##" == e.name:
                found_test_3 = True
                self.assertTrue(e.input_shapes == [])
            elif "## TEST 4 ##" == e.name:
                found_test_4 = True
                self.assertTrue(e.input_shapes == [])
        self.assertTrue(found_test_1)
        self.assertTrue(found_test_2)
        self.assertTrue(found_test_3)
        self.assertTrue(found_test_4)

    def test_datapipe_with_record_function(self):
        with _profile(with_stack=True, use_kineto=kineto_available(), record_shapes=True) as prof:
            input_dp1 = dp.iter.IterableWrapper(range(4))
            input_dp2 = dp.iter.IterableWrapper(range(4, 8))
            input_dp3 = dp.iter.IterableWrapper(range(8, 12))
            output_dp = input_dp1.mux(input_dp2, input_dp3)
            output = list(output_dp)

        has_iter = False
        has_mux = False
        for e in prof.function_events:
            if has_iter and has_mux:
                break

            if not has_iter and e.name == "enumerate(DataPipe)#IterableWrapperIterDataPipe":
                has_iter = True
            if not has_mux and e.name == "enumerate(DataPipe)#MultiplexerIterDataPipe":
                has_mux = True
        self.assertTrue(has_iter)
        self.assertTrue(has_mux)

    def test_datapipe_delegation_with_profiler(self):
        class IDPIterator(torch.utils.data.IterDataPipe):
            def __init__(self):
                self.data = list(range(10))
                self._idx = 0

            def __iter__(self):
                return self

            def __next__(self):
                if self._idx >= 10:
                    self._idx = 0
                    raise StopIteration
                self._idx += 1
                return self.data[self._idx - 1]

            def get_value(self, idx):
                return self.data[idx]

        dp1 = IDPIterator()  # The object itself is an iterator
        self.assertEqual(5, dp1.get_value(5))
        it_dp1 = iter(dp1)  # This creates the 1st iterator
        self.assertEqual(5, it_dp1.get_value(5))  # type: ignore[attr-defined]
        self.assertEqual(list(range(10)), list(it_dp1))

        class IDPDelegator(torch.utils.data.IterDataPipe):
            def __init__(self, datapipe):
                self.datapipe = datapipe

            def __iter__(self):
                return iter(self.datapipe)

        dp2 = IDPDelegator(dp1)
        it_dp2 = iter(dp2)
        self.assertEqual(5, it_dp2.get_value(5))
        self.assertEqual(list(range(10)), list(it_dp2))

    def test_datapipe_with_record_function_fork(self):
        with _profile(with_stack=True, use_kineto=kineto_available(), record_shapes=True) as prof:
            input_dp = dp.iter.IterableWrapper(range(10))
            dp1, dp2, dp3 = input_dp.fork(num_instances=3)
            output1 = list(dp1)
        has_iter = False
        has_child = False
        for e in prof.function_events:
            if has_iter and has_child:
                break

            if not has_iter and e.name == "enumerate(DataPipe)#IterableWrapperIterDataPipe":
                has_iter = True
            if not has_child and e.name == "enumerate(DataPipe)#_ChildDataPipe":
                has_child = True
        self.assertTrue(has_iter)
        self.assertTrue(has_child)


class TestExecutionGraph(TestCase):
    def payload(self, use_cuda=False):
        u = torch.randn(3, 4, 5, requires_grad=True)
        with record_function("## TEST 1 ##", "1, 2, 3"):
            rf_handle = _record_function_with_args_enter("## TEST 2 ##", 1, False, 2.5, [u, u], (u, u), "hello", u)
            x = torch.randn(10, 10, requires_grad=True)
            if use_cuda:
                x = x.cuda()
            y = torch.randn(10, 10, requires_grad=True)
            if use_cuda:
                y = y.cuda()
            z = x + y + x * y + x * y
            z.backward(z)
            if use_cuda:
                z = z.cpu()
            _record_function_with_args_exit(rf_handle)

    def get_execution_graph_root(self, output_file_name):
        nodes = []
        with open(output_file_name, 'r') as f:
            eg_graph = json.load(f)
            assert "nodes" in eg_graph
            nodes = eg_graph["nodes"]
        return nodes

    @unittest.skipIf(not kineto_available(), "Kineto is required")
    def test_execution_graph_with_kineto(self):
        trace_called_num = 0

        def trace_handler(p):
            nonlocal trace_called_num
            trace_called_num += 1

        use_cuda = torch.profiler.ProfilerActivity.CUDA in supported_activities()
        # Create a temp file to save execution graph data.
        fp = tempfile.NamedTemporaryFile('w+t', suffix='.json', delete=False)
        fp.close()
        expected_loop_events = 0
        eg = ExecutionGraphObserver()
        eg.register_callback(fp.name)
        with profile(
            activities=supported_activities(),
            schedule=torch.profiler.schedule(
                skip_first=3,
                wait=1,
                warmup=1,
                active=2),
            on_trace_ready=trace_handler,
        ) as p:
            eg.start()
            for idx in range(10):
                expected_loop_events += 1
                with record_function(f"## LOOP {idx} ##"):
                    self.payload(use_cuda=use_cuda)
                p.step()
            eg.stop()

        eg.unregister_callback()

        assert trace_called_num == 2
        assert fp.name == eg.get_output_file_path()
        nodes = self.get_execution_graph_root(fp.name)
        loop_count = 0
        for n in nodes:
            assert "name" in n
            if "[pytorch|profiler|execution_graph|process]" in n["name"]:
                found_root_node = True
            if n["name"].startswith("## LOOP "):
                loop_count += 1
        assert found_root_node
        assert loop_count == expected_loop_events

    def test_execution_graph_alone(self):
        use_cuda = torch.profiler.ProfilerActivity.CUDA in supported_activities()
        # Create a temp file to save execution graph data.
        fp = tempfile.NamedTemporaryFile('w+t', suffix='.json', delete=False)
        fp.close()
        expected_loop_events = 0

        eg = ExecutionGraphObserver()
        eg.register_callback(fp.name)
        eg.start()
        for idx in range(5):
            expected_loop_events += 1
            with record_function(f"## LOOP {idx} ##"):
                self.payload(use_cuda=use_cuda)
        eg.stop()
        eg.unregister_callback()

        assert fp.name == eg.get_output_file_path()
        nodes = self.get_execution_graph_root(fp.name)
        loop_count = 0
        for n in nodes:
            assert "name" in n
            if "[pytorch|profiler|execution_graph|process]" in n["name"]:
                found_root_node = True
            if n["name"].startswith("## LOOP "):
                loop_count += 1
        assert found_root_node
        assert loop_count == expected_loop_events

    def test_execution_graph_start_stop(self):
        use_cuda = torch.profiler.ProfilerActivity.CUDA in supported_activities()
        # Create a temp file to save execution graph data.
        fp = tempfile.NamedTemporaryFile('w+t', suffix='.json', delete=False)
        fp.close()
        expected_loop_events = 0
        eg = ExecutionGraphObserver()
        eg.register_callback(fp.name)
        for idx in range(10):
            if idx == 3:
                eg.start()
            elif idx == 5:
                eg.stop()
            elif idx == 8:
                eg.start()
            elif idx == 9:
                eg.stop()
                eg.unregister_callback()
            if eg._execution_graph_running:
                expected_loop_events += 1
            with record_function(f"## LOOP {idx} ##"):
                self.payload(use_cuda=use_cuda)

        assert fp.name == eg.get_output_file_path()
        nodes = self.get_execution_graph_root(fp.name)
        loop_count = 0
        for n in nodes:
            assert "name" in n
            if "[pytorch|profiler|execution_graph|process]" in n["name"]:
                found_root_node = True
            if n["name"].startswith("## LOOP "):
                loop_count += 1
        assert found_root_node
        assert loop_count == expected_loop_events

    def test_execution_graph_no_capture(self):
        fp = tempfile.NamedTemporaryFile('w+t', suffix='.json', delete=False)
        fp.close()
        eg = ExecutionGraphObserver()
        eg.register_callback(fp.name)
        eg.unregister_callback()

        assert fp.name == eg.get_output_file_path()
        nodes = self.get_execution_graph_root(fp.name)
        for n in nodes:
            assert "name" in n
            if "[pytorch|profiler|execution_graph|process]" in n["name"]:
                found_root_node = True
        assert found_root_node


class TestProfiler(TestCase):

    @unittest.skipIf(TEST_WITH_CROSSREF, "crossref intercepts calls and changes the callsite.")
    def test_source(self):
        """Checks that source code attribution works for eager, TS and autograd mode
        """
        # avoid automatic inlining
        prev_opt = torch._C._get_graph_executor_optimize()
        torch._C._set_graph_executor_optimize(False)

        @torch.jit.script
        def ts_method_2(x, y):
            return torch.matmul(x, y)

        @torch.jit.script
        def ts_method_1(x, y, z):
            a = x + z
            w = ts_method_2(x, y) + a
            return w.sum()

        class DummyModule(nn.Module):
            def __init__(self):
                super(DummyModule, self).__init__()
                self.conv = torch.nn.Conv2d(3, 2, kernel_size=1, stride=2, padding=3, bias=False)

            def forward(self, x):
                return self.conv(x)

        mod = DummyModule()

        def call_module(x):
            return mod(x)

        with _profile(with_stack=True, use_kineto=kineto_available()) as p:
            x = torch.randn(10, 10, requires_grad=True)
            y = torch.randn(10, 10, requires_grad=True)
            z = x + y
            w = ts_method_1(x, y, z)
            v = 2 * w
            v.backward()
            a = torch.randn(2, 3, 2, 2, requires_grad=True)
            b = call_module(a)
            c = b.sum()
            c.backward()

        for e in p.function_events:
            if "aten::add" in e.name or "AddBackward" in e.name:
                self.assertTrue(any(["test_profiler" in entry for entry in e.stack]))
                self.assertTrue(any([(
                    "test_source" in entry or
                    "ts_method_1" in entry or
                    "ts_method_2" in entry) for entry in e.stack]))

        # TODO: https://github.com/pytorch/kineto/issues/617
        if kineto_available() and not IS_WINDOWS:
            with TemporaryFileName(mode="w+") as fname:
                p.export_chrome_trace(fname)
                with io.open(fname, 'r') as f:
                    events = json.load(f)["traceEvents"]

                def extract(pattern: str):
                    matches = [e for e in events if re.search(pattern, e["name"])]
                    self.assertEqual(len(matches), 1, repr([e["name"] for e in matches]))
                    return matches[0]

                module_event = extract(r"DummyModule_0")
                wrapper_event = extract(r"call_module")
                self.assertEqual(module_event["args"]["Python parent id"], wrapper_event["args"]["Python id"])

        torch._C._set_graph_executor_optimize(prev_opt)

    def payload(self, use_cuda=False):
        x = torch.randn(10, 10)
        if use_cuda:
            x = x.cuda()
        y = torch.randn(10, 10)
        if use_cuda:
            y = y.cuda()
        z = torch.mm(x, y)
        z = z + y
        if use_cuda:
            z = z.cpu()

    @unittest.skipIf(not kineto_available(), "Kineto is required")
    def test_kineto(self):
        use_cuda = torch.profiler.ProfilerActivity.CUDA in supported_activities()
        with _profile(use_cuda=use_cuda, use_kineto=True):
            self.payload(use_cuda=use_cuda)

        # rerun to avoid initial start overhead
        with _profile(use_cuda=use_cuda, use_kineto=True) as p:
            self.payload(use_cuda=use_cuda)
        output = p.key_averages().table(
            sort_by="self_cuda_time_total" if use_cuda else "self_cpu_time_total", row_limit=-1)
        # print(output)
        found_gemm = False
        found_memcpy = False
        found_mm = False
        for e in p.function_events:
            if "aten::mm" in e.name:
                found_mm = True
            if "gemm" in e.name:
                found_gemm = True
            if "Memcpy" in e.name or "memcpy" in e.name:
                found_memcpy = True
        if use_cuda:
            self.assertTrue(found_gemm)
            self.assertTrue(found_memcpy)
        else:
            self.assertTrue(found_mm)
        # p.export_chrome_trace("/tmp/test_trace.json")

    @unittest.skipIf(not kineto_available(), "Kineto is required")
    @unittest.skipIf(not TEST_MULTIGPU, "Multiple GPUs needed")
    @unittest.skipIf(TEST_WITH_ROCM, "Not supported on ROCm")
    def test_kineto_multigpu(self):
        with profile(
            activities=[
                ProfilerActivity.CPU,
                ProfilerActivity.CUDA]) as prof:
            for gpu_id in [0, 1]:
                x = torch.randn(10, 10).cuda(gpu_id)
                y = torch.randn(10, 10).cuda(gpu_id)
                z = x.matmul(y)

        found_gemm_0 = False
        found_gemm_1 = False
        found_cuda = False
        for evt in prof.events():
            if "gemm" in evt.name.lower() and evt.device_type == DeviceType.CUDA:
                if evt.device_index == 0:
                    found_gemm_0 = True
                elif evt.device_index == 1:
                    found_gemm_1 = True
            if "cuda" in evt.name.lower() and evt.device_type == DeviceType.CPU:
                found_cuda = True

        self.assertTrue(found_gemm_0)
        self.assertTrue(found_gemm_1)
        self.assertTrue(found_cuda)

    def test_memory_profiler(self):
        def run_profiler(tensor_creation_fn):
            # collecting allocs / deallocs
            with _profile(profile_memory=True, record_shapes=True, use_kineto=kineto_available()) as prof:
                x = None
                with record_function("test_user_scope_alloc"):
                    x = tensor_creation_fn()
                with record_function("test_user_scope_dealloc"):
                    del x
            return prof.key_averages(group_by_input_shape=True)

        def check_metrics(stats, metric, allocs=None, deallocs=None):
            stat_metrics = {}
            for stat in stats:
                stat_metrics[stat.key] = getattr(stat, metric)
            if allocs is not None:
                for alloc_fn in allocs:
                    self.assertTrue(alloc_fn in stat_metrics)
                    self.assertTrue(stat_metrics[alloc_fn] > 0)
            if deallocs is not None:
                for dealloc_fn in deallocs:
                    self.assertTrue(dealloc_fn in stat_metrics)
                    self.assertTrue(stat_metrics[dealloc_fn] < 0)

        def create_cpu_tensor():
            return torch.rand(10, 10)

        def create_cuda_tensor():
            return torch.rand(10, 10).cuda()

        def create_mkldnn_tensor():
            return torch.rand(10, 10, dtype=torch.float32).to_mkldnn()

        stats = run_profiler(create_cpu_tensor)
        check_metrics(
            stats,
            "cpu_memory_usage",
            allocs=[
                "aten::empty",
                "aten::rand",
                "test_user_scope_alloc",
            ],
            deallocs=[
                "test_user_scope_dealloc",
            ]
        )

        if kineto_available():
            with TemporaryFileName(mode="w+") as fname:
                with profile(profile_memory=True) as prof:
                    x = None
                    with record_function("test_user_scope_alloc"):
                        x = create_cpu_tensor()
                    with record_function("test_user_scope_dealloc"):
                        del x
                prof.export_chrome_trace(fname)
                with io.open(fname, 'r') as f:
                    trace = json.load(f)
                    assert "traceEvents" in trace
                    events = trace["traceEvents"]
                    found_memory_events = False
                    for evt in events:
                        assert "name" in evt
                        if evt["name"] == "[memory]":
                            found_memory_events = True
                            assert "args" in evt
                            assert "Addr" in evt["args"]
                            assert "Device Type" in evt["args"]
                            assert "Device Id" in evt["args"]
                            assert "Bytes" in evt["args"]

                            # Memory should be an instantaneous event.
                            assert "dur" not in evt["args"]
                            assert "cat" not in evt["args"]
                    assert found_memory_events

        if torch.cuda.is_available():
            create_cuda_tensor()
            stats = run_profiler(create_cuda_tensor)
            check_metrics(
                stats,
                "cuda_memory_usage",
                allocs=[
                    "test_user_scope_alloc",
                    "aten::to",
                    "aten::empty_strided",
                ],
                deallocs=[
                    "test_user_scope_dealloc",
                ]
            )
            check_metrics(
                stats,
                "cpu_memory_usage",
                allocs=[
                    "aten::rand",
                    "aten::empty",
                ]
            )

        if torch._C.has_mkldnn:
            create_mkldnn_tensor()
            stats = run_profiler(create_mkldnn_tensor)
            check_metrics(
                stats,
                "cpu_memory_usage",
                allocs=[
                    "test_user_scope_alloc",
                    "aten::rand",
                    "aten::empty",
                    "aten::to_mkldnn",
                ],
                deallocs=[
                    "test_user_scope_dealloc",
                ]
            )

        # check top-level memory events
        with _profile(profile_memory=True, use_kineto=kineto_available()) as prof:
            x = torch.rand(10, 10)
            del x
            if torch.cuda.is_available():
                y = torch.rand(10, 10).cuda()
                del y
            gc.collect()
        stats = prof.key_averages(group_by_input_shape=True)
        check_metrics(
            stats,
            "cpu_memory_usage",
            allocs=[
                "aten::rand",
                "aten::empty"
            ],
            deallocs=[
                "[memory]"
            ]
        )
        if torch.cuda.is_available():
            check_metrics(
                stats,
                "cuda_memory_usage",
                deallocs=[
                    "[memory]"
                ]
            )

    @unittest.skipIf(not kineto_available(), "Kineto is required")
    def test_module_hierarchy(self):
        class A(nn.Module):
            def __init__(self):
                super(A, self).__init__()

            def my_new_method(self, x):
                return x * 3

            def forward_impl_(self, x, y):
                return self.my_new_method(x) + y

            def forward(self, x, y):
                y = y - 2
                return self.forward_impl_(x, y)

        class B(nn.Module):
            def __init__(self):
                super(B, self).__init__()

            def forward(self, x):
                return x + 2

        class C(nn.Module):
            def __init__(self):
                super(C, self).__init__()
                self.A0 = A()
                self.B0 = B()

            def call_b(self, x):
                return self.B0.forward(x)

            def forward(self, x, y):
                return self.A0.forward(x, y) + self.call_b(x)

        model = C()
        model = torch.jit.script(model)
        input_a = torch.rand(128, 128)
        input_b = torch.rand(128, 128)
        op_to_module_hierarchy = {}
        op_to_module_hierarchy["aten::sub"] = ["TOP(C)::forward.A0(A)::forward."]
        op_to_module_hierarchy["aten::mul"] = [
            "TOP(C)::forward.A0(A)::forward.SELF(A)::forward_impl_.SELF(A)::my_new_method."]
        op_to_module_hierarchy["aten::add"] = [
            "TOP(C)::forward.A0(A)::forward.SELF(A)::forward_impl_.",
            "TOP(C)::forward.SELF(C)::call_b.B0(B)::forward.", "TOP(C)::forward."]
        with TemporaryFileName(mode="w+") as fname:
            with profile(activities=[torch.profiler.ProfilerActivity.CPU], with_modules=True,) as prof:
                model(input_a, input_b)
            prof.export_chrome_trace(fname)
            with io.open(fname, 'r') as f:
                trace = json.load(f)
                assert "traceEvents" in trace
                events = trace["traceEvents"]
                found_memory_events = False
                for evt in events:
                    assert "name" in evt
                    if "args" in evt:
                        op_name = evt["name"]
                        if "Module Hierarchy" in evt["args"]:
                            hierarchy = evt["args"]["Module Hierarchy"]
                            if op_name in op_to_module_hierarchy:
                                assert hierarchy in op_to_module_hierarchy[op_name]

    def test_high_level_trace(self):
        """Checks that python side high level events are recorded.
        """
        class RepeatedDataset(torch.utils.data.Dataset):
            def __init__(self, N, D_in, D_out):
                self.N = N
                self.x = torch.randn(N, D_in)
                self.y = torch.randn(N, D_out)

            def __len__(self):
                return self.N

            def __getitem__(self, idx):
                return self.x, self.y

        class TwoLayerNet(torch.nn.Module):
            def __init__(self, D_in, H, D_out):
                super(TwoLayerNet, self).__init__()
                self.linear1 = torch.nn.Linear(D_in, H)
                self.linear2 = torch.nn.Linear(H, D_out)

            def forward(self, x):
                h_relu = self.linear1(x).clamp(min=0)
                y_pred = self.linear2(h_relu)
                return y_pred

        class CustomSGD(torch.optim.SGD):
            def __init__(self, *args, **kwargs):
                super(CustomSGD, self).__init__(*args, **kwargs)

        def train():
            for _, data in enumerate(dataloader):
                x, y = data[0], data[1]
                y_pred = model(x)
                loss = criterion(y_pred, y)
                optimizer.zero_grad()
                loss.backward()
                optimizer.step()

        N, D_in, H, D_out = 8, 10, 5, 2
        model = TwoLayerNet(D_in, H, D_out)
        criterion = torch.nn.MSELoss(reduction='sum')
        optimizer = torch.optim.SGD(model.parameters(), lr=1e-4)
        ds = RepeatedDataset(N, D_in, D_out)
        dataloader = torch.utils.data.DataLoader(ds, batch_size=1)

        try:
            train()
        except Exception:
            self.assertTrue(False, "Expected no exception without profiling.")

        # Create multiple instances, expect each func is hooked only one time.
        # Nested wrappers(repeated patching) will make following test fail.
        optimizer_duplicate = torch.optim.SGD(model.parameters(), lr=1e-4)
        dataloader_duplicate = torch.utils.data.DataLoader(ds, batch_size=1)

        def judge(expected_event_count, prof):
            actual_event_count = {}
            for e in prof.function_events:
                if "#" in e.name:
                    key = e.name
                    if key in expected_event_count.keys():
                        actual_event_count[key] = actual_event_count.setdefault(key, 0) + 1
            for key, count in expected_event_count.items():
                self.assertTrue((key in actual_event_count.keys()) and (count == actual_event_count[key]))

        with _profile(use_kineto=kineto_available()) as prof:
            train()
        expected_event_count = {
            # "+1" because the final iteration will enter __next__ but skip the loop body.
            "enumerate(DataLoader)#_SingleProcessDataLoaderIter.__next__": (N + 1),
            "Optimizer.step#SGD.step": N,
            "Optimizer.zero_grad#SGD.zero_grad": N
        }
        judge(expected_event_count, prof)

        # Test on pickle/unpickle. Expect to work in multi-processing.
        optimizer = pickle.loads(pickle.dumps(optimizer))
        with _profile(use_kineto=kineto_available()) as prof:
            train()
        judge(expected_event_count, prof)

        # Test on customized optimizer.
        optimizer = CustomSGD(model.parameters(), lr=1e-4)
        with _profile(use_kineto=kineto_available()) as prof:
            train()
        expected_event_count = {
            "enumerate(DataLoader)#_SingleProcessDataLoaderIter.__next__": (N + 1),
            "Optimizer.step#CustomSGD.step": N,
            "Optimizer.zero_grad#CustomSGD.zero_grad": N
        }
        judge(expected_event_count, prof)

    def test_flops(self):
        model = torch.nn.Sequential(
            nn.Conv2d(16, 33, 18),
            nn.ReLU(),
            nn.Linear(243, 243),
            nn.ReLU(),
        )
        inputs = torch.randn(40, 16, 18, 260)
        with _profile(record_shapes=True, with_flops=True, use_kineto=kineto_available()) as prof:
            model(inputs)
        profiler_output = prof.key_averages(group_by_input_shape=True).table(sort_by="cpu_time_total", row_limit=10)
        self.assertIn("Total MFLOPs", profiler_output)
        if not (kineto_available() and torch.cuda.is_available()):
            return

        with profile(activities=[
                torch.profiler.ProfilerActivity.CPU,
                torch.profiler.ProfilerActivity.CUDA],
                record_shapes=True,
                with_flops=True,
        ) as kineto_profiler:
            model(inputs)
        profiler_output = kineto_profiler.key_averages().table(
            sort_by="self_cuda_time_total", row_limit=-1)
        self.assertIn("Total MFLOPs", profiler_output)

    def test_kineto_profiler_api(self):
        called_num = [0]

        use_cuda = torch.profiler.ProfilerActivity.CUDA in supported_activities()
        with profile(activities=supported_activities()):
            self.payload(use_cuda=use_cuda)

        def trace_handler(p):
            output = p.key_averages().table(
                sort_by="self_cuda_time_total" if use_cuda else "self_cpu_time_total", row_limit=-1)
            # print(output)
            # p.export_chrome_trace("/tmp/test_trace_" + str(called_num[0]) + ".json")
            called_num[0] += 1

        with profile(
            activities=supported_activities(),
            schedule=torch.profiler.schedule(
                wait=1,
                warmup=1,
                active=2),
            on_trace_ready=trace_handler
        ) as p:
            for idx in range(8):
                self.payload(use_cuda=use_cuda)
                p.step()

        self.assertEqual(called_num[0], 2)

        # case without schedule
        with profile(
            activities=supported_activities()
        ) as p:
            self.payload(use_cuda=use_cuda)
            self.payload(use_cuda=use_cuda)
        output = p.key_averages().table(
            sort_by="self_cuda_time_total" if use_cuda else "self_cpu_time_total", row_limit=-1)
        # print(output)

        test_schedule = torch.profiler.schedule(
            skip_first=2,
            wait=1,
            warmup=1,
            active=2,
            repeat=2)
        test_schedule_expected_outputs = [
            ProfilerAction.NONE,
            ProfilerAction.NONE,
            ProfilerAction.NONE,
            ProfilerAction.WARMUP,
            ProfilerAction.RECORD,
            ProfilerAction.RECORD_AND_SAVE,
            ProfilerAction.NONE,
            ProfilerAction.WARMUP,
            ProfilerAction.RECORD,
            ProfilerAction.RECORD_AND_SAVE,
            ProfilerAction.NONE,
            ProfilerAction.NONE,
            ProfilerAction.NONE,
            ProfilerAction.NONE,
        ]
        for step in range(len(test_schedule_expected_outputs)):
            self.assertEqual(test_schedule(step), test_schedule_expected_outputs[step])

    def test_export_stacks(self):
        with _profile(with_stack=True, use_kineto=kineto_available()) as p:
            x = torch.randn(10, 10)
            y = torch.randn(10, 10)
            z = torch.mm(x, y)
            z = z + y

        with TemporaryFileName(mode="w+") as fname:
            p.export_stacks(fname)
            with io.open(fname, 'r') as f:
                lines = f.readlines()
            assert len(lines) > 0, "Empty stacks file"
            for line in lines:
                is_int = False
                try:
                    assert int(line.split(" ")[-1]) > 0, "Invalid stacks record"
                    is_int = True
                except ValueError:
                    pass
                assert is_int, "Invalid stacks record"

    @unittest.skipIf(not kineto_available(), "Kineto is required")
    @unittest.skipIf(IS_WINDOWS, "Test is flaky on Windows")
    def test_tensorboard_trace_handler(self):
        use_cuda = torch.profiler.ProfilerActivity.CUDA in supported_activities()
        with _profile(use_cuda=use_cuda, use_kineto=True):
            self.payload(use_cuda=use_cuda)

        with TemporaryDirectoryName() as dname:
            with profile(
                activities=[
                    torch.profiler.ProfilerActivity.CPU
                ] + ([
                    torch.profiler.ProfilerActivity.CUDA
                ] if use_cuda else []),
                schedule=torch.profiler.schedule(
                    wait=1,
                    warmup=1,
                    active=2,
                    repeat=3),
                on_trace_ready=torch.profiler.tensorboard_trace_handler(dname)
            ) as p:
                for _ in range(18):
                    self.payload(use_cuda=use_cuda)
                    p.step()

            self.assertTrue(os.path.exists(dname))
            file_num = 0
            for file_name in os.listdir(dname):
                parts = file_name.split('.')
                self.assertTrue(len(parts) > 4)
                self.assertTrue(parts[-4].isdigit() and int(parts[-4]) > 0, "Wrong tracing file name pattern")
                self.assertEqual(parts[-3:], ['pt', 'trace', 'json'])
                file_num += 1
            self.assertEqual(file_num, 3)

        # test case for gzip file format
        with TemporaryDirectoryName() as dname:
            p = profile(
                activities=[
                    torch.profiler.ProfilerActivity.CPU
                ] + ([
                    torch.profiler.ProfilerActivity.CUDA
                ] if use_cuda else []),
                schedule=torch.profiler.schedule(
                    wait=1,
                    warmup=1,
                    active=2,
                    repeat=3),
                on_trace_ready=torch.profiler.tensorboard_trace_handler(dname, use_gzip=True)
            )
            p.start()
            for _ in range(18):
                self.payload(use_cuda=use_cuda)
                p.step()
            p.stop()

            self.assertTrue(os.path.exists(dname))
            file_num = 0
            for file_name in os.listdir(dname):
                parts = file_name.split('.')
                self.assertTrue(len(parts) > 4)
                self.assertTrue(parts[-5].isdigit() and int(parts[-5]) > 0, "Wrong tracing file name pattern")
                self.assertEqual(parts[-4:], ['pt', 'trace', 'json', 'gz'])
                file_num += 1
            self.assertEqual(file_num, 3)

    @unittest.skipIf(not kineto_available(), "Kineto is required")
    def test_profiler_metadata(self):
        t1, t2 = torch.ones(1), torch.ones(1)
        with profile() as prof:
            torch.add(t1, t2)
            prof.add_metadata("test_key1", "test_value1")
            prof.add_metadata_json("test_key2", "[1,2,3]")

        with TemporaryFileName(mode="w+") as fname:
            prof.export_chrome_trace(fname)
            with io.open(fname, 'r') as f:
                trace = json.load(f)
                assert "test_key1" in trace
                assert trace["test_key1"] == "test_value1"
                assert "test_key2" in trace
                assert trace["test_key2"] == [1, 2, 3]

    def _test_profiler_tracing(self, use_kineto):
        with _profile(use_kineto=use_kineto) as prof:
            t1, t2 = torch.ones(1), torch.ones(1)
            torch.add(t1, t2)

        with TemporaryFileName(mode="w+") as fname:
            prof.export_chrome_trace(fname)
            # read the trace and expect valid json
            # if the JSON generated by export_chrome_trace is not valid, this will throw and fail the test.
            with io.open(fname, 'r') as f:
                json.load(f)

        # test empty trace
        with _profile(use_kineto=use_kineto) as prof:
            pass
        # saving an empty trace
        with TemporaryFileName(mode="w+") as fname:
            prof.export_chrome_trace(fname)

        # Same test but for cuda.
        use_cuda = torch.profiler.ProfilerActivity.CUDA in supported_activities()
        if not use_cuda:
            return

        device = torch.device("cuda:0")
        with _profile(use_cuda=True, use_kineto=use_kineto) as prof:
            t1, t2 = torch.ones(1, device=device), torch.ones(1, device=device)
            torch.add(t1, t2)

        with TemporaryFileName(mode="w+") as fname:
            prof.export_chrome_trace(fname)
            # Now validate the json
            with io.open(fname, 'r') as f:
                json.load(f)

    def test_profiler_tracing(self):
        self._test_profiler_tracing(False)
        if kineto_available():
            self._test_profiler_tracing(True)

    @unittest.skip("Disable forward->backward link to workaround profiler crash")
    def test_profiler_fwd_bwd_link(self):
        with _profile(use_kineto=True) as prof:
            t1, t2 = torch.ones(1, requires_grad=True), torch.ones(1, requires_grad=True)
            z = torch.add(t1, t2)
            y = torch.ones(1)
            loss = torch.nn.functional.binary_cross_entropy_with_logits(z, y)
            loss.backward()
        with TemporaryFileName(mode="w+") as fname:
            prof.export_chrome_trace(fname)
            with io.open(fname, 'r') as f:
                j = json.load(f)
                events = j["traceEvents"]
                ts_to_name = {}
                flow_s_to_ts = {}
                flow_f_to_ts = {}
                for e in events:
                    if e["ph"] == "X":
                        ts_to_name[e["ts"]] = e["name"]
                    if "cat" in e and "name" in e and e["cat"] == "forward_backward" and e["name"] == "fwd_bwd":
                        if e["ph"] == "s":
                            flow_s_to_ts[e["id"]] = e["ts"]
                        elif e["ph"] == "f":
                            flow_f_to_ts[e["id"]] = e["ts"]
                self.assertTrue(len(flow_s_to_ts) == 2)
                self.assertTrue(len(flow_f_to_ts) == 2)
                self.assertTrue(1 in flow_s_to_ts.keys())
                self.assertTrue(1 in flow_f_to_ts.keys())
                self.assertTrue(2 in flow_s_to_ts.keys())
                self.assertTrue(2 in flow_f_to_ts.keys())
                s_ts_1 = flow_s_to_ts[1]
                f_ts_1 = flow_f_to_ts[1]
                s_ts_2 = flow_s_to_ts[2]
                f_ts_2 = flow_f_to_ts[2]
                self.assertTrue(all([ts in ts_to_name.keys() for ts in [s_ts_1, f_ts_1, s_ts_2, f_ts_2]]))
                self.assertTrue(ts_to_name[s_ts_1] == "aten::binary_cross_entropy_with_logits")
                self.assertTrue(ts_to_name[s_ts_2] == "aten::add")

    def test_profiler_type(self):
        profiler_type = torch._C._autograd._profiler_type
        ActiveProfilerType = torch._C._autograd.ActiveProfilerType
        self.assertEqual(profiler_type(), ActiveProfilerType.NONE)

        # Autograd profiler
        with _profile_legacy():
            self.assertEqual(profiler_type(), ActiveProfilerType.LEGACY)

        # Kineto profiler
        with profile():
            self.assertEqual(profiler_type(), ActiveProfilerType.KINETO)

    def test_profiler_correlation_id(self):
        '''
        We expect the correlation_id to be unique across multiple invokation of the profiler,
        So we will reuse id_uniqueness_set.
        '''
        id_uniqueness_set = set()
        model = torch.nn.Sequential(
            nn.Conv2d(16, 33, 18),
            nn.ReLU(),
            nn.Linear(243, 243),
            nn.ReLU(),
        )
        inputs = torch.randn(40, 16, 18, 260)
        uint32_max = 2**32 - 1
        for i in range(5):
            with profile() as prof:
                model(inputs)
            for event in prof.profiler.kineto_results.events():
                corr_id = event.correlation_id()
                if (corr_id):
                    self.assertTrue(corr_id not in id_uniqueness_set)
                    id_uniqueness_set.add(corr_id)
                    self.assertTrue(corr_id < uint32_max)

    def test_extra_fields(self):
        with profile(with_stack=True, profile_memory=True) as p:
            _ = torch.ones((1,))

        def find_ones(nodes):
            for n in nodes:
                if n.name() == "aten::ones":
                    return n
                result = find_ones(n.children)
                if result:
                    return result

        node = find_ones(p.profiler.kineto_results.experimental_event_tree())
        self.assertIsNotNone(node)

        self.assertIsInstance(
            node.extra_fields,
            torch._C._autograd._ExtraFields_TorchOp)

        self.assertIsInstance(
            node.parent.extra_fields,
            torch._C._autograd._ExtraFields_PyCCall)

        self.assertEqual(node.children[0].name(), "aten::empty")
        self.assertEqual(node.children[0].children[0].name(), "[memory]")
        self.assertIsInstance(
            node.children[0].children[0].extra_fields,
            torch._C._autograd._ExtraFields_Allocation)


class TestExperimentalUtils(TestCase):

    @staticmethod
    def generate_mock_profile():

        @dataclass(frozen=True)
        class MockKinetoEvent():
            _name: str
            _start_us: int
            _duration_us: int
            _linked_correlation_id: int
            _device_type: DeviceType

            def name(self) -> str:
                return self._name

            def start_us(self) -> int:
                return self._start_us

            def duration_us(self) -> int:
                return self._duration_us

            def linked_correlation_id(self) -> int:
                return self._linked_correlation_id

            def device_type(self) -> DeviceType:
                return self._device_type

        @dataclass(frozen=True)
        class MockProfilerEvent():
            _name: str
            id: int
            start_time_ns: int
            duration_time_ns: int
            children = []
            parent = None

            @property
            def end_time_ns(self):
                return self.start_time_ns + self.duration_time_ns

            def name(self) -> str:
                return self._name

        cuda_events = [
            MockKinetoEvent("cudaLaunchKernel", 400, 100, 1, DeviceType.CPU),
            MockKinetoEvent("cudaLaunchKernel", 500, 100, 2, DeviceType.CPU),
            MockKinetoEvent("cudaLaunchKernel", 600, 100, 3, DeviceType.CPU),
            MockKinetoEvent("cudaLaunchKernel", 1500, 100, 4, DeviceType.CPU),
            MockKinetoEvent("GPU", 700, 100, 1, DeviceType.CUDA),
            MockKinetoEvent("GPU", 800, 100, 2, DeviceType.CUDA),
            MockKinetoEvent("GPU", 900, 100, 3, DeviceType.CUDA),
            MockKinetoEvent("GPU", 1700, 100, 4, DeviceType.CUDA)
        ]

        cpu_events = [
<<<<<<< HEAD
            MockProfilerEvent("CPU", 1, 0, 100000),
            MockProfilerEvent("CPU", 2, 100000, 100000),
            MockProfilerEvent("CPU", 3, 200000, 100000),
            MockProfilerEvent("CPU", 4, 300000, 100000),
            MockProfilerEvent("CPU", 5, 400000, 100000),
            MockProfilerEvent("CPU", 6, 500000, 100000),
            MockProfilerEvent("CPU", 7, 600000, 100000),
            MockProfilerEvent("CPU", 8, 700000, 100000),
            MockProfilerEvent("CPU", 9, 800000, 100000),
            MockProfilerEvent("CPU", 10, 900000, 100000),
            MockProfilerEvent("CPU", 11, 1100000, 100000),
            MockProfilerEvent("CPU", 12, 1200000, 500000),
=======
            MockProfilerEvent("CPU (Before cudaLaunchKernel)", 1, 0, 100000),
            MockProfilerEvent("CPU (Before cudaLaunchKernel)", 2, 100001, 100000),
            MockProfilerEvent("CPU (Before cudaLaunchKernel)", 3, 200001, 100000),
            MockProfilerEvent("CPU (Before cudaLaunchKernel)", 4, 300001, 100000),
            MockProfilerEvent("CPU (After cudaLaunchKernel)", 5, 400001, 100000),
            MockProfilerEvent("CPU (After cudaLaunchKernel)", 6, 500001, 100000),
            MockProfilerEvent("CPU (After cudaLaunchKernel)", 7, 600001, 100000),
            MockProfilerEvent("CPU (After GPU)", 8, 700001, 100000),
            MockProfilerEvent("CPU (After GPU)", 9, 800001, 100000),
            MockProfilerEvent("CPU (After GPU)", 10, 900001, 100000),
            MockProfilerEvent("CPU (No Event)", 11, 1000001, 100000),
>>>>>>> 27de833d
        ]

        profiler = unittest.mock.Mock()
        profiler.kineto_results = unittest.mock.Mock()
        profiler.kineto_results.events = unittest.mock.Mock(
            return_value=cuda_events)
        profiler.kineto_results.experimental_event_tree = unittest.mock.Mock(
            return_value=cpu_events)
        return profiler

    def test_utils_compute_self_time(self):
        with profile() as prof:
            t1, t2 = torch.ones(1, requires_grad=True), torch.ones(
                1, requires_grad=True)
            z = torch.add(t1, t2)
            y = torch.ones(1)
            loss = torch.nn.functional.binary_cross_entropy_with_logits(z, y)
            loss.backward()
        basic_eval = _utils.BasicEvaluation(prof.profiler)
        metrics = basic_eval.metrics
        self.assertTrue(len(metrics) > 0)
        for event_key, event_metrics in metrics.items():
            self.assertEqual(
                event_metrics.self_time_ns,
                event_key.event.duration_time_ns - sum([
                    child.duration_time_ns
                    for child in event_key.event.children
                ]))

    def test_utils_compute_queue_depth(self):

        def format_queue_depth(queue_depth_list, events):
            res = ""
            for data, event in zip(queue_depth_list, events):
                res += f"{data.queue_depth} [{event.name()}]\n"
            return res

        # We have to use Mock because time series data is too flaky to test
        profiler = self.generate_mock_profile()
        basic_evaluation = _utils.BasicEvaluation(profiler)
        self.assertExpectedInline(
            format_queue_depth(basic_evaluation.queue_depth_list,
                               basic_evaluation.cuda_events), """\
1 [cudaLaunchKernel]
2 [cudaLaunchKernel]
3 [cudaLaunchKernel]
2 [GPU]
1 [GPU]
0 [GPU]
1 [cudaLaunchKernel]
0 [GPU]
""")
        self.assertExpectedInline(
            format_queue_depth([
                basic_evaluation.metrics[k]
                for k in basic_evaluation.event_keys
            ], basic_evaluation.events), """\
<<<<<<< HEAD
0 [CPU]
0 [CPU]
0 [CPU]
0 [CPU]
1 [CPU]
2 [CPU]
3 [CPU]
2 [CPU]
1 [CPU]
0 [CPU]
0 [CPU]
0 [CPU]
=======
0 [CPU (Before cudaLaunchKernel)]
0 [CPU (Before cudaLaunchKernel)]
0 [CPU (Before cudaLaunchKernel)]
0 [CPU (Before cudaLaunchKernel)]
1 [CPU (After cudaLaunchKernel)]
2 [CPU (After cudaLaunchKernel)]
3 [CPU (After cudaLaunchKernel)]
2 [CPU (After GPU)]
1 [CPU (After GPU)]
0 [CPU (After GPU)]
0 [CPU (No Event)]
>>>>>>> 27de833d
""")

    def test_utils_compute_queue_depth_when_no_cuda_events(self):
        # For traces with only cpu events, we expect empty queue depth list
        x = torch.ones((1024, 1024))
        with profile() as prof:
            for _ in range(5):
                x = x @ x
        basic_evaluation = _utils.BasicEvaluation(prof.profiler)
        self.assertFalse(basic_evaluation.compute_queue_depth())

    def test_utils_compute_idle_time(self):
        profiler = self.generate_mock_profile()
        basic_evaluation = _utils.BasicEvaluation(profiler)
        res = ""
        for event_key in basic_evaluation.event_keys:
            res += f"{basic_evaluation.metrics[event_key].idle_time_ns} [{event_key.event.name()}]\n"

        self.assertExpectedInline(
            res, """\
0 [CPU]
0 [CPU]
0 [CPU]
0 [CPU]
0 [CPU]
0 [CPU]
0 [CPU]
0 [CPU]
0 [CPU]
0 [CPU]
100000 [CPU]
300000 [CPU]
""")

    @unittest.skipIf(not torch.cuda.is_available(), "CUDA is required")
    def test_utils_get_optimizable_events(self):

        def garbage_code():
            for i in range(100):
                x[0, i] = i

        x = torch.ones((8192, 8192)).to("cuda")
        with profile(activities=[ProfilerActivity.CPU, ProfilerActivity.CUDA],
                     record_shapes=True,
                     profile_memory=True,
                     with_stack=True,
                     with_flops=True,
                     with_modules=True) as prof:
            for _ in range(100):
                x = x @ x
            garbage_code()
            for _ in range(100):
                x = x @ x
        basic_evaluation = _utils.BasicEvaluation(prof.profiler)
        optimizable_events = basic_evaluation.get_optimizable_events(
            5, print_enable=False)
        self.assertTrue(len(optimizable_events) == 5)
        self.assertTrue("garbage_code" in optimizable_events[0].event.name())


if __name__ == '__main__':
    run_tests()<|MERGE_RESOLUTION|>--- conflicted
+++ resolved
@@ -1196,32 +1196,18 @@
         ]
 
         cpu_events = [
-<<<<<<< HEAD
-            MockProfilerEvent("CPU", 1, 0, 100000),
-            MockProfilerEvent("CPU", 2, 100000, 100000),
-            MockProfilerEvent("CPU", 3, 200000, 100000),
-            MockProfilerEvent("CPU", 4, 300000, 100000),
-            MockProfilerEvent("CPU", 5, 400000, 100000),
-            MockProfilerEvent("CPU", 6, 500000, 100000),
-            MockProfilerEvent("CPU", 7, 600000, 100000),
-            MockProfilerEvent("CPU", 8, 700000, 100000),
-            MockProfilerEvent("CPU", 9, 800000, 100000),
-            MockProfilerEvent("CPU", 10, 900000, 100000),
-            MockProfilerEvent("CPU", 11, 1100000, 100000),
-            MockProfilerEvent("CPU", 12, 1200000, 500000),
-=======
             MockProfilerEvent("CPU (Before cudaLaunchKernel)", 1, 0, 100000),
-            MockProfilerEvent("CPU (Before cudaLaunchKernel)", 2, 100001, 100000),
-            MockProfilerEvent("CPU (Before cudaLaunchKernel)", 3, 200001, 100000),
-            MockProfilerEvent("CPU (Before cudaLaunchKernel)", 4, 300001, 100000),
-            MockProfilerEvent("CPU (After cudaLaunchKernel)", 5, 400001, 100000),
-            MockProfilerEvent("CPU (After cudaLaunchKernel)", 6, 500001, 100000),
-            MockProfilerEvent("CPU (After cudaLaunchKernel)", 7, 600001, 100000),
-            MockProfilerEvent("CPU (After GPU)", 8, 700001, 100000),
-            MockProfilerEvent("CPU (After GPU)", 9, 800001, 100000),
-            MockProfilerEvent("CPU (After GPU)", 10, 900001, 100000),
-            MockProfilerEvent("CPU (No Event)", 11, 1000001, 100000),
->>>>>>> 27de833d
+            MockProfilerEvent("CPU (Before cudaLaunchKernel)", 2, 100000, 100000),
+            MockProfilerEvent("CPU (Before cudaLaunchKernel)", 3, 200000, 100000),
+            MockProfilerEvent("CPU (Before cudaLaunchKernel)", 4, 300000, 100000),
+            MockProfilerEvent("CPU (After cudaLaunchKernel)", 5, 400000, 100000),
+            MockProfilerEvent("CPU (After cudaLaunchKernel)", 6, 500000, 100000),
+            MockProfilerEvent("CPU (After cudaLaunchKernel)", 7, 600000, 100000),
+            MockProfilerEvent("CPU (After cudaLaunchKernel)", 8, 700000, 100000),
+            MockProfilerEvent("CPU (After GPU)", 9, 800000, 100000),
+            MockProfilerEvent("CPU (After GPU)", 10, 900000, 100000),
+            MockProfilerEvent("CPU (After GPU)", 11, 1100000, 100000),
+            MockProfilerEvent("CPU (No Event)", 12, 1200000, 500000),
         ]
 
         profiler = unittest.mock.Mock()
@@ -1279,20 +1265,6 @@
                 basic_evaluation.metrics[k]
                 for k in basic_evaluation.event_keys
             ], basic_evaluation.events), """\
-<<<<<<< HEAD
-0 [CPU]
-0 [CPU]
-0 [CPU]
-0 [CPU]
-1 [CPU]
-2 [CPU]
-3 [CPU]
-2 [CPU]
-1 [CPU]
-0 [CPU]
-0 [CPU]
-0 [CPU]
-=======
 0 [CPU (Before cudaLaunchKernel)]
 0 [CPU (Before cudaLaunchKernel)]
 0 [CPU (Before cudaLaunchKernel)]
@@ -1300,11 +1272,11 @@
 1 [CPU (After cudaLaunchKernel)]
 2 [CPU (After cudaLaunchKernel)]
 3 [CPU (After cudaLaunchKernel)]
-2 [CPU (After GPU)]
+2 [CPU (After cudaLaunchKernel)]
 1 [CPU (After GPU)]
 0 [CPU (After GPU)]
+0 [CPU (After GPU)]
 0 [CPU (No Event)]
->>>>>>> 27de833d
 """)
 
     def test_utils_compute_queue_depth_when_no_cuda_events(self):
@@ -1325,18 +1297,18 @@
 
         self.assertExpectedInline(
             res, """\
-0 [CPU]
-0 [CPU]
-0 [CPU]
-0 [CPU]
-0 [CPU]
-0 [CPU]
-0 [CPU]
-0 [CPU]
-0 [CPU]
-0 [CPU]
-100000 [CPU]
-300000 [CPU]
+0 [CPU (Before cudaLaunchKernel)]
+0 [CPU (Before cudaLaunchKernel)]
+0 [CPU (Before cudaLaunchKernel)]
+0 [CPU (Before cudaLaunchKernel)]
+0 [CPU (After cudaLaunchKernel)]
+0 [CPU (After cudaLaunchKernel)]
+0 [CPU (After cudaLaunchKernel)]
+0 [CPU (After cudaLaunchKernel)]
+0 [CPU (After GPU)]
+0 [CPU (After GPU)]
+100000 [CPU (After GPU)]
+300000 [CPU (No Event)]
 """)
 
     @unittest.skipIf(not torch.cuda.is_available(), "CUDA is required")
