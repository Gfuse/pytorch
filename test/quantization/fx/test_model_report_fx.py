--- conflicted
+++ resolved
@@ -885,168 +885,6 @@
         - Whether the internal representation of observers of interest is updated
         """
 
-<<<<<<< HEAD
-        # create model report object
-        # make an example set of detectors
-        torch.backends.quantized.engine = "fbgemm"
-        backend = torch.backends.quantized.engine
-        test_detector_set = set([DynamicStaticDetector(), PerChannelDetector(backend)])
-        # initialize with an empty detector
-        model_report = ModelReport(test_detector_set)
-
-        # prepare the model
-        model = TestFxModelReportClass.TwoThreeOps()
-        example_input = torch.randn(1, 3, 3, 3)
-        current_backend = torch.backends.quantized.engine
-        q_config_mapping = QConfigMapping()
-        q_config_mapping.set_global(torch.ao.quantization.get_default_qconfig(torch.backends.quantized.engine))
-
-        model_prep = quantize_fx.prepare_fx(model, q_config_mapping, example_input)
-
-        # prepare the model for callibration
-        prepared_for_callibrate_model = model_report.prepare_detailed_calibration(model_prep)
-
-        # see whether observers properly in regular nn.Module
-        # there should be 4 observers present in this case
-        modules_observer_cnt = 0
-        for fqn, module in prepared_for_callibrate_model.named_modules():
-            if isinstance(module, ModelReportObserver):
-                modules_observer_cnt += 1
-
-        self.assertEqual(modules_observer_cnt, 4)
-
-        model_report_str_check = "model_report"
-        # also make sure arguments for observers in the graph are proper
-        for node in prepared_for_callibrate_model.graph.nodes:
-            # not all node targets are strings, so check
-            if isinstance(node.target, str) and model_report_str_check in node.target:
-                # if pre-observer has same args as the linear (next node)
-                if "pre_observer" in node.target:
-                    self.assertEqual(node.args, node.next.args)
-                # if post-observer, args are the target linear (previous node)
-                if "post_observer" in node.target:
-                    self.assertEqual(node.args, (node.prev,))
-
-        # ensure model_report observers of interest updated
-        # there should be two entries
-        self.assertEqual(len(model_report.get_observers_of_interest()), 2)
-        for detector in test_detector_set:
-            self.assertTrue(detector.get_detector_name() in model_report.get_observers_of_interest().keys())
-
-            # get number of entries for this detector
-            detector_obs_of_interest_fqns = model_report.get_observers_of_interest()[detector.get_detector_name()]
-
-            # assert that the per channel detector has 0 and the dynamic static has 4
-            if isinstance(detector, PerChannelDetector):
-                self.assertEqual(len(detector_obs_of_interest_fqns), 0)
-            elif isinstance(detector, DynamicStaticDetector):
-                self.assertEqual(len(detector_obs_of_interest_fqns), 4)
-
-        # ensure that we can prepare for callibration only once
-        with self.assertRaises(ValueError):
-            prepared_for_callibrate_model = model_report.prepare_detailed_calibration(model_prep)
-
-    def get_module_and_graph_cnts(self, callibrated_fx_module):
-        r"""
-        Calculates number of ModelReportObserver modules in the model as well as the graph structure.
-
-        Returns a tuple of two elements:
-        int: The number of ModelReportObservers found in the model
-        int: The number of model_report nodes found in the graph
-        """
-        # get the number of observers stored as modules
-        modules_observer_cnt = 0
-        for fqn, module in callibrated_fx_module.named_modules():
-            if isinstance(module, ModelReportObserver):
-                modules_observer_cnt += 1
-
-        # get number of observers in the graph
-        model_report_str_check = "model_report"
-        graph_observer_cnt = 0
-        # also make sure arguments for observers in the graph are proper
-        for node in callibrated_fx_module.graph.nodes:
-            # not all node targets are strings, so check
-            if isinstance(node.target, str) and model_report_str_check in node.target:
-                # increment if we found a graph observer
-                graph_observer_cnt += 1
-
-        return (modules_observer_cnt, graph_observer_cnt)
-
-    @skipIfNoFBGEMM
-    def test_generate_report(self):
-        """
-            Tests model_report.generate_model_report to ensure report generation
-
-            Specifically looks at:
-            - Whether correct number of reports are being generated
-            - Whether observers are being properly removed if specified
-            - Whether correct blocking from generating report twice if obs removed
-        """
-
-        # set the backend for this test
-        torch.backends.quantized.engine = "fbgemm"
-
-        # check whether the correct number of reports are being generated
-        filled_detector_set = set([DynamicStaticDetector(), PerChannelDetector(torch.backends.quantized.engine)])
-        single_detector_set = set([DynamicStaticDetector()])
-
-        # initialize one with filled detector
-        model_report_full = ModelReport(filled_detector_set)
-        # initialize another with a single detector set
-        model_report_single = ModelReport(single_detector_set)
-
-        # prepare and callibrate two different instances of same model
-        # prepare the model
-        model_full = TestFxModelReportClass.TwoThreeOps()
-        model_single = TestFxModelReportClass.TwoThreeOps()
-        example_input = torch.randn(1, 3, 3, 3)
-        current_backend = torch.backends.quantized.engine
-        q_config_mapping = QConfigMapping()
-        q_config_mapping.set_global(torch.ao.quantization.get_default_qconfig(torch.backends.quantized.engine))
-
-        model_prep_full = quantize_fx.prepare_fx(model_full, q_config_mapping, example_input)
-        model_prep_single = quantize_fx.prepare_fx(model_single, q_config_mapping, example_input)
-
-        # prepare the models for callibration
-        prepared_for_callibrate_model_full = model_report_full.prepare_detailed_calibration(model_prep_full)
-        prepared_for_callibrate_model_single = model_report_single.prepare_detailed_calibration(model_prep_single)
-
-        # now callibrate the two models
-        num_iterations = 10
-        for i in range(num_iterations):
-            example_input = torch.tensor(torch.randint(100, (1, 3, 3, 3)), dtype=torch.float)
-            prepared_for_callibrate_model_full(example_input)
-            prepared_for_callibrate_model_single(example_input)
-
-        # now generate the reports
-        model_full_report = model_report_full.generate_model_report(
-            prepared_for_callibrate_model_full, True
-        )
-        model_single_report = model_report_single.generate_model_report(prepared_for_callibrate_model_single, False)
-
-        # check that sizes are appropriate
-        self.assertEqual(len(model_full_report), len(filled_detector_set))
-        self.assertEqual(len(model_single_report), len(single_detector_set))
-
-        # make sure observers are being properly removed for full report since we put flag in
-        modules_observer_cnt, graph_observer_cnt = self.get_module_and_graph_cnts(prepared_for_callibrate_model_full)
-        self.assertEqual(modules_observer_cnt, 0)  # assert no more observer modules
-        self.assertEqual(graph_observer_cnt, 0)  # assert no more observer nodes in graph
-
-        # make sure observers aren't being removed for single report since not specified
-        modules_observer_cnt, graph_observer_cnt = self.get_module_and_graph_cnts(prepared_for_callibrate_model_single)
-        self.assertNotEqual(modules_observer_cnt, 0)
-        self.assertNotEqual(graph_observer_cnt, 0)
-
-        # make sure error when try to rerun report generation for full report but not single report
-        with self.assertRaises(Exception):
-            model_full_report = model_report_full.generate_model_report(
-                prepared_for_callibrate_model_full, False
-            )
-
-        # make sure we don't run into error for single report
-        model_single_report = model_report_single.generate_model_report(prepared_for_callibrate_model_single, False)
-=======
         # example model to use for tests
         class ThreeOps(nn.Module):
             def __init__(self):
@@ -1134,4 +972,106 @@
             # ensure that we can prepare for callibration only once
             with self.assertRaises(ValueError):
                 prepared_for_callibrate_model = model_report.prepare_detailed_calibration(model_prep)
->>>>>>> f308bc37
+
+
+    def get_module_and_graph_cnts(self, callibrated_fx_module):
+        r"""
+        Calculates number of ModelReportObserver modules in the model as well as the graph structure.
+
+        Returns a tuple of two elements:
+        int: The number of ModelReportObservers found in the model
+        int: The number of model_report nodes found in the graph
+        """
+        # get the number of observers stored as modules
+        modules_observer_cnt = 0
+        for fqn, module in callibrated_fx_module.named_modules():
+            if isinstance(module, ModelReportObserver):
+                modules_observer_cnt += 1
+
+        # get number of observers in the graph
+        model_report_str_check = "model_report"
+        graph_observer_cnt = 0
+        # also make sure arguments for observers in the graph are proper
+        for node in callibrated_fx_module.graph.nodes:
+            # not all node targets are strings, so check
+            if isinstance(node.target, str) and model_report_str_check in node.target:
+                # increment if we found a graph observer
+                graph_observer_cnt += 1
+
+        return (modules_observer_cnt, graph_observer_cnt)
+
+    @skipIfNoFBGEMM
+    def test_generate_report(self):
+        """
+            Tests model_report.generate_model_report to ensure report generation
+
+            Specifically looks at:
+            - Whether correct number of reports are being generated
+            - Whether observers are being properly removed if specified
+            - Whether correct blocking from generating report twice if obs removed
+        """
+
+        with override_quantized_engine('fbgemm'):
+            # set the backend for this test
+            torch.backends.quantized.engine = "fbgemm"
+
+            # check whether the correct number of reports are being generated
+            filled_detector_set = set([DynamicStaticDetector(), PerChannelDetector(torch.backends.quantized.engine)])
+            single_detector_set = set([DynamicStaticDetector()])
+
+            # initialize one with filled detector
+            model_report_full = ModelReport(filled_detector_set)
+            # initialize another with a single detector set
+            model_report_single = ModelReport(single_detector_set)
+
+            # prepare and callibrate two different instances of same model
+            # prepare the model
+            model_full = TestFxModelReportClass.TwoThreeOps()
+            model_single = TestFxModelReportClass.TwoThreeOps()
+            example_input = torch.randn(1, 3, 3, 3)
+            current_backend = torch.backends.quantized.engine
+            q_config_mapping = QConfigMapping()
+            q_config_mapping.set_global(torch.ao.quantization.get_default_qconfig(torch.backends.quantized.engine))
+
+            model_prep_full = quantize_fx.prepare_fx(model_full, q_config_mapping, example_input)
+            model_prep_single = quantize_fx.prepare_fx(model_single, q_config_mapping, example_input)
+
+            # prepare the models for callibration
+            prepared_for_callibrate_model_full = model_report_full.prepare_detailed_calibration(model_prep_full)
+            prepared_for_callibrate_model_single = model_report_single.prepare_detailed_calibration(model_prep_single)
+
+            # now callibrate the two models
+            num_iterations = 10
+            for i in range(num_iterations):
+                example_input = torch.tensor(torch.randint(100, (1, 3, 3, 3)), dtype=torch.float)
+                prepared_for_callibrate_model_full(example_input)
+                prepared_for_callibrate_model_single(example_input)
+
+            # now generate the reports
+            model_full_report = model_report_full.generate_model_report(
+                prepared_for_callibrate_model_full, True
+            )
+            model_single_report = model_report_single.generate_model_report(prepared_for_callibrate_model_single, False)
+
+            # check that sizes are appropriate
+            self.assertEqual(len(model_full_report), len(filled_detector_set))
+            self.assertEqual(len(model_single_report), len(single_detector_set))
+
+            # make sure observers are being properly removed for full report since we put flag in
+            modules_observer_cnt, graph_observer_cnt = self.get_module_and_graph_cnts(prepared_for_callibrate_model_full)
+            self.assertEqual(modules_observer_cnt, 0)  # assert no more observer modules
+            self.assertEqual(graph_observer_cnt, 0)  # assert no more observer nodes in graph
+
+            # make sure observers aren't being removed for single report since not specified
+            modules_observer_cnt, graph_observer_cnt = self.get_module_and_graph_cnts(prepared_for_callibrate_model_single)
+            self.assertNotEqual(modules_observer_cnt, 0)
+            self.assertNotEqual(graph_observer_cnt, 0)
+
+            # make sure error when try to rerun report generation for full report but not single report
+            with self.assertRaises(Exception):
+                model_full_report = model_report_full.generate_model_report(
+                    prepared_for_callibrate_model_full, False
+                )
+
+            # make sure we don't run into error for single report
+            model_single_report = model_report_single.generate_model_report(prepared_for_callibrate_model_single, False)