workspace(name = "pytorch")

load("@bazel_tools//tools/build_defs/repo:http.bzl", "http_archive")
load("//tools/rules:workspace.bzl", "new_patched_local_repository")

http_archive(
    name = "rules_cuda",
    sha256 = "f80438bee9906e9ecb1a8a4ae2365374ac1e8a283897281a2db2fb7fcf746333",
    strip_prefix = "runtime-b1c7cce21ba4661c17ac72421c6a0e2015e7bef3/third_party/rules_cuda",
    urls = ["https://github.com/tensorflow/runtime/archive/b1c7cce21ba4661c17ac72421c6a0e2015e7bef3.tar.gz"],
)

load("@rules_cuda//cuda:dependencies.bzl", "rules_cuda_dependencies")

rules_cuda_dependencies()

load("@rules_cc//cc:repositories.bzl", "rules_cc_toolchains")

rules_cc_toolchains()

http_archive(
    name = "bazel_skylib",
    urls = [
        "https://github.com/bazelbuild/bazel-skylib/releases/download/1.0.2/bazel-skylib-1.0.2.tar.gz",
    ],
)

http_archive(
    name = "com_google_googletest",
    strip_prefix = "googletest-cd6b9ae3243985d4dc725abd513a874ab4161f3e",
    urls = [
        "https://github.com/google/googletest/archive/cd6b9ae3243985d4dc725abd513a874ab4161f3e.tar.gz",
    ],
)

http_archive(
  name = "pybind11_bazel",
  strip_prefix = "pybind11_bazel-7f397b5d2cc2434bbd651e096548f7b40c128044",
  urls = ["https://github.com/pybind/pybind11_bazel/archive/7f397b5d2cc2434bbd651e096548f7b40c128044.zip"],
  sha256 = "e4a9536f49d4a88e3c5a09954de49c4a18d6b1632c457a62d6ec4878c27f1b5b",
)

new_local_repository(
    name = "pybind11",
    build_file = "@pybind11_bazel//:pybind11.BUILD",
    path = "third_party/pybind11",
)

http_archive(
    name = "com_github_glog",
    strip_prefix = "glog-0.4.0",
    urls = [
        "https://github.com/google/glog/archive/v0.4.0.tar.gz",
    ],
)

http_archive(
    name = "com_github_gflags_gflags",
    strip_prefix = "gflags-2.2.2",
    urls = [
        "https://github.com/gflags/gflags/archive/v2.2.2.tar.gz",
    ],
    sha256 = "34af2f15cf7367513b352bdcd2493ab14ce43692d2dcd9dfc499492966c64dcf",
)

new_local_repository(
    name = "gloo",
    build_file = "//third_party:gloo.BUILD",
    path = "third_party/gloo",
)

new_local_repository(
    name = "onnx",
    build_file = "//third_party:onnx.BUILD",
    path = "third_party/onnx",
)

new_local_repository(
    name = "foxi",
    build_file = "//third_party:foxi.BUILD",
    path = "third_party/foxi",
)

local_repository(
    name = "com_google_protobuf",
    path = "third_party/protobuf",
)

new_local_repository(
    name = "eigen",
    build_file = "//third_party:eigen.BUILD",
    path = "third_party/eigen",
)

new_local_repository(
    name = "fbgemm",
    build_file = "//third_party:fbgemm/BUILD.bazel",
    path = "third_party/fbgemm",
)

new_local_repository(
    name = "ideep",
    build_file = "//third_party:ideep.BUILD",
    path = "third_party/ideep",
)

new_local_repository(
    name = "mkl_dnn",
    build_file = "//third_party:mkl-dnn.BUILD",
    path = "third_party/ideep/mkl-dnn",
)

new_local_repository(
    name = "cpuinfo",
    build_file = "//third_party:cpuinfo.BUILD",
    path = "third_party/cpuinfo",
)

new_local_repository(
    name = "asmjit",
    build_file = "//third_party:fbgemm/third_party/asmjit.BUILD",
    path = "third_party/fbgemm/third_party/asmjit",
)

new_local_repository(
    name = "sleef",
    build_file = "//third_party:sleef.BUILD",
    path = "third_party/sleef",
)

new_local_repository(
    name = "fmt",
    build_file = "//third_party:fmt.BUILD",
    path = "third_party/fmt",
)

new_patched_local_repository(
    name = "tbb",
    patches = [
        "@//third_party:tbb.patch",
    ],
    patch_strip = 1,
    build_file = "//third_party:tbb.BUILD",
    path = "third_party/tbb",
)

new_local_repository(
    name = "tensorpipe",
    build_file = "//third_party:tensorpipe.BUILD",
    path = "third_party/tensorpipe",
)

http_archive(
    name = "mkl",
    build_file = "//third_party:mkl.BUILD",
    strip_prefix = "lib",
    sha256 = "59154b30dd74561e90d547f9a3af26c75b6f4546210888f09c9d4db8f4bf9d4c",
    urls = [
        "https://anaconda.org/anaconda/mkl/2020.0/download/linux-64/mkl-2020.0-166.tar.bz2",
    ],
)

http_archive(
    name = "mkl_headers",
    build_file = "//third_party:mkl_headers.BUILD",
    sha256 = "2af3494a4bebe5ddccfdc43bacc80fcd78d14c1954b81d2c8e3d73b55527af90",
    urls = [
        "https://anaconda.org/anaconda/mkl-include/2020.0/download/linux-64/mkl-include-2020.0-166.tar.bz2",
    ],
)

http_archive(
    name = "rules_python",
    url = "https://github.com/bazelbuild/rules_python/releases/download/0.0.1/rules_python-0.0.1.tar.gz",
    sha256 = "aa96a691d3a8177f3215b14b0edc9641787abaaa30363a080165d06ab65e1161",
)

load("@pybind11_bazel//:python_configure.bzl", "python_configure")
python_configure(name = "local_config_python")

load("@com_google_protobuf//:protobuf_deps.bzl", "protobuf_deps")

protobuf_deps()

load("@rules_python//python:repositories.bzl", "py_repositories")

py_repositories()

new_local_repository(
    name = "cuda",
    build_file = "@//third_party:cuda.BUILD",
    path = "/usr/local/cuda",
)

<<<<<<< HEAD
# Wrapper to expose local_config_cuda in an agnostic way
new_empty_repository(
    name = "cuda",
    build_file = "//third_party:cuda.BUILD",
)

local_repository(
    name = "com_github_google_flatbuffers",
    path = "third_party/flatbuffers",
=======
new_local_repository(
    name = "cudnn",
    build_file = "@//third_party:cudnn.BUILD",
    path = "/usr/",
>>>>>>> 70ed4f3f
)<|MERGE_RESOLUTION|>--- conflicted
+++ resolved
@@ -192,20 +192,8 @@
     path = "/usr/local/cuda",
 )
 
-<<<<<<< HEAD
-# Wrapper to expose local_config_cuda in an agnostic way
-new_empty_repository(
-    name = "cuda",
-    build_file = "//third_party:cuda.BUILD",
-)
-
-local_repository(
-    name = "com_github_google_flatbuffers",
-    path = "third_party/flatbuffers",
-=======
 new_local_repository(
     name = "cudnn",
     build_file = "@//third_party:cudnn.BUILD",
     path = "/usr/",
->>>>>>> 70ed4f3f
 )